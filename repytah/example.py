--- conflicted
+++ resolved
@@ -12,25 +12,17 @@
     
     Args
     ----
-<<<<<<< HEAD
-        file_in: str
-            Name of .csv file to be processed. Contains features across time
-            steps to be analyzed - example - chroma features.
-        
-        file_out: str
-            Name of file where output will be stored.
-=======
     file_in: str
-        Name of .csv file to be processed. Contains features across time steps to be analyzed,
-        for example chroma features
+        Name of .csv file to be processed. Contains features across time steps 
+        to be analyzed, for example chroma features
     
     file_out: str
         Name of file where output will be stored.
     
     num_fv_per_shingle: int
-        Number of feature vectors per shingle. Provides "context" of each individual
-        time step, so that for notes CDE if num_fv_per_shingle=2 shingles would be CD, DE.
->>>>>>> 95d11a69
+        Number of feature vectors per shingle. Provides "context" of each 
+        individual time step, so that for notes CDE if num_fv_per_shingle=2
+        shingles would be CD, DE.
         
         num_fv_per_shingle: int
             Number of feature vectors per shingle. Provides "context" of each
