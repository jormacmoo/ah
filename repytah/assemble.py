#!/usr/bin/env python3
# -*- coding: utf-8 -*-

"""
assemble.py 

This module finds and forms essential structure components, which are the 
smallest building blocks that form every repeat in the song. 

These functions ensure that each time step of a song is contained in at most 
one of the song's essential structure components by checking that there are no 
overlapping repeats in time. When repeats overlap, they undergo a process 
where they are divided until there are only non-overlapping pieces left. 

The module contains the following functions:

    * breakup_overlaps_by_intersect
        Extracts repeats in input_pattern_obj that has the starting indices 
        of the repeats, into the essential structure components using bw_vec,
        that has the lengths of each repeat.
    
    * check_overlaps 
        Compares every pair of groups, determining if there are any repeats 
        in any pairs of the groups that overlap. 

    * __compare_and_cut 
        Compares two rows of repeats labeled RED and BLUE, and determines if
        there are any overlaps in time between them. If there are overlaps, 
        we cut the repeats in RED and BLUE into up to 3 pieces. 

    * __num_of_parts
        Determines the number of blocks of consecutive time steps in a list 
        of time steps. A block of consecutive time steps represents a 
        distilled section of a repeat.    

    * __inds_to_rows 
        Expands a vector containing the starting indices of a piece or two 
        of a repeat into a matrix representation recording when these pieces 
        occur in the song with 1's. All remaining entries are marked with 
        0's.

    * __merge_based_on_length
        Merges repeats that are the same length, as set by full_bandwidth, 
        and are repeats of the same piece of structure.

    * __merge_rows 
        Merges rows that have at least one common repeat. These common 
        repeat(s) must occur at the same time step and be of a common length.

    * hierarchical_structure
        Distills the repeats encoded in matrix_no_overlaps (and key_no_overlaps) 
        to the essential structure components and then builds the hierarchical 
        representation. Optionally outputs visualizations of the hierarchical 
        representations.
    
"""

import numpy as np
import matplotlib.pyplot as plt
import matplotlib.ticker as plticker

from search import find_all_repeats, find_complete_list_anno_only
from utilities import reconstruct_full_block, get_annotation_lst, get_y_labels
from transform import remove_overlaps


def breakup_overlaps_by_intersect(input_pattern_obj, bw_vec, thresh_bw):
    """
    Extracts repeats in input_pattern_obj that has the starting indices of the
    repeats, into the essential structure components using bw_vec, that has the
    lengths of each repeat. The essential structure components are the
    smallest building blocks that form every repeat in the song.

    Args
    ----
    input_pattern_obj : np.ndarray
        Binary matrix with 1's where repeats begin
        and 0's otherwise.

    bw_vec : np.ndarray
        Vector containing the lengths of the repeats
        encoded in input_pattern_obj.

    thresh_bw : int
        The smallest allowable repeat length.

    Returns
    -------
    pattern_no_overlaps : np.ndarray
        Binary matrix with 1's where repeats of
        essential structure components begin.

    pattern_no_overlaps_key : np.ndarray
        Vector containing the lengths of the repeats
        of essential structure components in
        pattern_no_overlaps.
            
    """
    # Make sure bw_vec is a 2D vector
    if bw_vec.ndim == 1:
        # Convert a 1D array into 2D vector
        bw_vec = bw_vec[None, :].reshape(-1, 1)

    # Sort bw_vec and input_pattern_obj so that we process the
    # biggest pieces first

    # Sort the indices of bw_vec in descending order
    row_bw_inds = np.argsort(bw_vec, axis=None)[::-1]

    # Sort input_pattern_obj and bw_vec respectively
    input_pattern_obj = input_pattern_obj[row_bw_inds, :]
    desc_bw_vec = bw_vec[row_bw_inds, :]

    # Get the index of where bw_vec is equal to thresh_bw for
    # future removal process
    thresh_inds = np.nonzero(desc_bw_vec == thresh_bw)[0]
    if thresh_inds.size == 0:
        thresh_inds = max(bw_vec.shape)
    else:
        thresh_inds = thresh_inds[0]

    pno_block = reconstruct_full_block(input_pattern_obj, desc_bw_vec)

    # Check stopping condition -- Are there overlaps?
    while np.sum(np.sum(pno_block[:thresh_inds, :], axis=0) > 1) > 0:
        # Find all overlaps by comparing the rows of repeats pairwise
        overlaps_pno_block = check_overlaps(pno_block)

        # Remove the rows with bandwidth thresh_bw or less from consideration
        overlaps_pno_block[thresh_inds:, ] = 0
        overlaps_pno_block[:, thresh_inds:] = 0

        # Find the first two groups of repeats that overlap, calling one group
        # RED and the other group BLUE
        [ri, bi] = overlaps_pno_block.nonzero()
        ri = ri[0]
        bi = bi[0]

        # RED overlap
        red = input_pattern_obj[ri, :]
        RL = desc_bw_vec[ri, :]

        # BLUE overlap
        blue = input_pattern_obj[bi, :]
        BL = desc_bw_vec[bi, :]

        # Compare the repeats in RED and BLUE, cutting the repeats in those
        # groups into non-overlapping pieces
        union_mat, union_length = __compare_and_cut(red, RL, blue, BL)
        input_pattern_obj = np.delete(input_pattern_obj, [ri, bi], axis=0)
        bw_vec = np.delete(desc_bw_vec, [ri, bi], axis=0)

        # Stack the new repeats
        if union_mat.size != 0:
            input_pattern_obj = np.vstack((input_pattern_obj, union_mat))
            bw_vec = np.vstack((bw_vec, union_length))

        # Check if there are any repeats of length 1 that should be merged into
        # other groups of repeats of length 1 and merge them if necessary
        if sum(union_length == 1) > 0:
<<<<<<< HEAD
            input_pattern_obj, bw_vec = __merge_based_on_length(input_pattern_obj, bw_vec,
                                                                np.array(1))

        # AGAIN, Sort bw_vec and input_pattern_obj in descending order
        # so that we process the biggest pieces first
=======
            input_pattern_obj, bw_vec = __merge_based_on_length(
                input_pattern_obj, bw_vec, np.array(1))

        # AGAIN, Sort bw_vec and input_pattern_obj so that we process the
        # biggest pieces first
        # Sort the lengths in bw_vec and indices in descending order
>>>>>>> ee24ab08
        row_bw_inds = np.argsort(bw_vec, axis=None)[::-1]
        input_pattern_obj = input_pattern_obj[row_bw_inds, :]
        desc_bw_vec = bw_vec[row_bw_inds, :]

        # Find the first row that contains repeats of length less than T and
        # remove these rows from consideration during the next check of the
        # stopping condition
        thresh_inds = np.nonzero(desc_bw_vec == thresh_bw)[0]
        if thresh_inds.size == 0:
            thresh_inds = max(desc_bw_vec.shape)
        else:
            thresh_inds = thresh_inds[0]

        pno_block = reconstruct_full_block(input_pattern_obj, desc_bw_vec)

    # Sort the lengths in bw_vec in ascending order
    # and sort pattern_no_overlaps respectively
    bw_inds = np.argsort(desc_bw_vec, axis=None)
    pattern_no_overlaps_key = desc_bw_vec[bw_inds, ]
    pattern_no_overlaps = input_pattern_obj[bw_inds, ]

    return pattern_no_overlaps, pattern_no_overlaps_key


def check_overlaps(input_mat):
    """
    Compares every pair of repeat groups and determines if there are any repeats in
    any pairs of the groups that overlap.

    Args
    ----
    input_mat : np.ndarray
        Binary matrix with blocks of 1's equal to the length of repeats
        to be checked for overlaps

    Returns
    -------
    overlap_mat : np.ndarray
        Logical array where (i,j) = 1 if row i of input matrix and row j
        of input matrix overlap and (i,j) = 0 elsewhere.
            
    """

    # Get the number of rows and columns
    rs = input_mat.shape[0]
    ws = input_mat.shape[1]

    # compare_left -- Every row of input_mat is repeated rs times to create 
    # a sub-matrix. We stack these sub-matrices on top of each other.
    compare_left = np.zeros(((rs * rs), ws))

    for i in range(rs):
        compare_add = input_mat[i, :]
        compare_add_mat = np.tile(compare_add, (rs, 1))
        a = i * rs
        b = (i + 1) * rs
        compare_left[a:b, :] = compare_add_mat

    # compare_right -- Stack rs copies of input_mat on top of itself
    compare_right = np.tile(input_mat, (rs, 1))

    # If input_mat is not binary, create binary temporary objects
    compare_left = compare_left > 0
    compare_right = compare_right > 0
    # Check every pair of rows to see which rows overlap with each other
    compare_all = np.sum(np.add(compare_left.astype(int),
                                compare_right.astype(int)) == 2,
                         axis=1) > 0
    # Convert compare_all to a 2D vector
    compare_all = compare_all[None, :].reshape(-1, 1)
    
    overlap_mat = np.reshape(compare_all, (rs, rs))

    # If overlap_mat is symmetric, only keep the upper-triangular portion. 
    # If not, keep all of overlap_mat.
    check_mat = np.allclose(overlap_mat, overlap_mat.T)

    if check_mat:
        overlap_mat = np.triu(overlap_mat, 1)

    return overlap_mat


def __compare_and_cut(red, red_len, blue, blue_len):
    """
    Compares two rows of repeats labeled RED and BLUE, and determines if there
    are any overlaps in time between them. If there is, then we cut the
    repeats in RED and BLUE into up to 3 pieces.

    Args
    ----
    red : np.ndarray
        Binary row vector encoding a set of repeats with 1's where each
        repeat starts and 0's otherwise.

    red_len : np.ndarray
        Length of repeats encoded in red.

    blue : np.ndarray
        Binary row vector encoding a set of repeats with 1's where each
        repeat starts and 0's otherwise.

    blue_len : np.ndarray
        Length of repeats encoded in blue.

    Returns
    -------
    union_mat : np.ndarray
        Binary matrix representation of up to three rows encoding
        non-overlapping repeats cut from red and blue.

    union_length : np.ndarray
        Vector containing the lengths of the repeats encoded in union_mat.
            
    """

    # Find the total time steps in red
    sn = red.shape[0]
    assert sn == blue.shape[0]

    # Find all starting indices in red and store them as a 2D array
    start_red = np.flatnonzero(red)
    start_red = start_red[None, :]

    # Find all starting indices in blue and store them as a 2D array
    start_blue = np.flatnonzero(blue)
    start_blue = start_blue[None, :]

    # Determine if the rows have any intersections
    red_block = reconstruct_full_block(red, red_len)
    blue_block = reconstruct_full_block(blue, blue_len)

    # Find the intersection of red and blue and call it purple
    red_block = red_block > 0
    blue_block = blue_block > 0
    purple_block = np.logical_and(red_block, blue_block)

    # If there is any intersection between the rows, then start comparing one
    # repeat in red to one repeat in blue
    if purple_block.sum() > 0:

        # Find the number of blocks in red and in blue
        lsr = max(start_red.shape)
        lsb = max(start_blue.shape)

        # Build the pairs of starting indices to search, where each pair
        # contains a starting index in red and a starting index in blue
        red_inds = np.tile(start_red.transpose(), (lsb, 1))
        blue_inds = np.tile(start_blue, (lsr, 1))
        tem_blue = blue_inds[:, 0].reshape(-1, 1)
        for i in range(1, blue_inds.shape[1]):
            col = blue_inds[:, i].reshape(-1,1)
            tem_blue = np.vstack((tem_blue, col))
        compare_inds = np.concatenate((tem_blue, red_inds), axis=1)

        # Initialize the output variables union_mat and union_length
        union_mat = np.array([])
        union_length = np.array([])

        # Loop over all pairs of starting indices
        for start_ind in range(0, lsr * lsb):

            # Isolate one repeat in red and one repeat in blue
            ri = compare_inds[start_ind, 1]
            bi = compare_inds[start_ind, 0]

            red_ri = np.arange(ri, ri + red_len)
            blue_bi = np.arange(bi, bi + blue_len)

            # Determine if the blocks intersect and call the intersection
            # purple
            purple = np.intersect1d(red_ri, blue_bi)

            if purple.shape[0] != 0:
                # Remove purple from red_ri, call it red_minus_purple
                red_minus_purple = np.setdiff1d(red_ri, purple)

                # If red_minus_purple is not empty, then see if there are one
                # or two parts in red_minus_purple.
                # Then cut purple out of all of the repeats in red.
                if red_minus_purple.size != 0:
                    # red_length_vec will have the length(s) of the parts in
                    # new_red
                    red_start_mat, red_length_vec = __num_of_parts(
                        red_minus_purple, ri, start_red
                    )

                    # If there are two parts left in red_minus_purple, then
                    # the new variable new_red, which holds the part(s) of
                    # red_minus_purple, should have two rows with 1's for the
                    # starting indices of the resulting pieces and 0's
                    # elsewhere.
                    new_red = __inds_to_rows(red_start_mat, sn)

                else:
                    # If red_minus_purple is empty, then set new_red and
                    # red_length_vec to empty
                    new_red = np.array([])
                    red_length_vec = np.array([])

                # Noting that purple is only one part and in both red_ri and
                # blue_bi, then we need to find where the purple starting
                # indices are in all the red_ri
                purple_in_red_mat, purple_length_vec = __num_of_parts(
                    purple, ri, start_red
                )
                blue_minus_purple = np.setdiff1d(blue_bi, purple)

                # If blue_minus_purple is not empty, then see if there are one
                # or two parts in blue_minus_purple. Then cut purple out of
                # all of the repeats in blue.
                if blue_minus_purple.size != 0:
                    blue_start_mat, blue_length_vec = __num_of_parts(
                        blue_minus_purple, bi, start_blue
                    )
                    new_blue = __inds_to_rows(blue_start_mat, sn)

                # If there are two parts left in blue_minus_purple, then the
                # new variable new_blue, which holds the part(s) of
                # blue_minus_purple, should have two rows with 1's for the
                # starting indices of the resulting pieces and 0's elsewhere.
                else:
                    # If blue_minus_purple is empty, then set new_blue and
                    # blue_length_vec to empty
                    new_blue = np.array([])
                    # Also blue_length_vec will have the length(s) of the
                    # parts in new_blue.
                    blue_length_vec = np.array([])

                # Recalling that purple is only one part and in both red_rd
                # and blue_bi, then we need to find where the purple starting
                # indices are in all the blue_ri
                purple_in_blue_mat, purple_length = __num_of_parts(
                    purple, bi, start_blue
                )

                # Union purple_in_red_mat and purple_in_blue_mat to get
                # purple_start, which stores all the purple indices
                purple_start = np.union1d(purple_in_red_mat[0], 
                                          purple_in_blue_mat[0])

                # Use purple_start to get new_purple with 1's where the repeats
                # in the purple rows start and 0 otherwise.
                new_purple = __inds_to_rows(purple_start, sn)
                if new_red.size != 0 or new_blue.size != 0:

                    # Form the outputs
                    # Use the condition check to avoid errors when stacking
                    # an empty array
                    if new_red.size != 0 and new_blue.size == 0:
                        union_mat = np.vstack((new_red, new_purple))
                        union_length = np.vstack((red_length_vec, 
                                                  purple_length))
                    elif new_red.size == 0 and new_blue.size != 0:
                        union_mat = np.vstack((new_blue, new_purple))
                        union_length = np.vstack((blue_length_vec, 
                                                  purple_length))
                    else:
                        union_mat = np.vstack((new_red, new_blue, new_purple))
                        union_length = np.vstack(
                            (red_length_vec, blue_length_vec, purple_length)
                        )

                    # Merge repeats that are the same length
                    union_mat, union_length = __merge_based_on_length(
                        union_mat, union_length, union_length
                    )

                    # When we find union_mat and union_length in this group,
                    # we break out of the for loop to add them to our final
                    # output
                    break

                elif new_red.size == 0 and new_blue.size == 0:
                    new_purple_block = reconstruct_full_block(
                        new_purple, np.array([purple_length])
                    )
                    # Only add the new repeat which has no overlaps
                    if max(new_purple_block[0]) < 2:
                        union_mat = new_purple
                        union_length = np.array([purple_length])
                        break

    # Check that there are no overlaps in each row of union_mat
    union_mat_add = np.empty((0, sn), int)
    union_mat_add_length = np.empty((0, 1), int)
    union_mat_rminds = np.empty((0, 1), int)

    # Isolate one row at a time, call it union_row
    for i in range(0, union_mat.shape[0]):
        union_row = union_mat[i, :]
        union_row_width = np.array([union_length[i]])
        union_row_block = reconstruct_full_block(union_row, union_row_width)

        # If there is at least one overlap, then compare and cut that row
        # until there are no overlaps
        if (np.sum(union_row_block[0] > 1)) > 0:
            union_mat_rminds = np.vstack((union_mat_rminds, i))
            union_row_new, union_row_new_length = __compare_and_cut(
                union_row, union_row_width, union_row, union_row_width
            )

            # Add union_row_new and union_row_new_length to union_mat_add and
            # union_mat_add_length, respectively
            union_mat_add = np.vstack((union_mat_add, union_row_new))
            union_mat_add_length = np.vstack(
                (union_mat_add_length, union_row_new_length)
            )

    # Remove the old rows from union_mat (as well as the old lengths from
    # union_length)
    if union_mat_rminds.size != 0:
        union_mat = np.delete(union_mat, union_mat_rminds, axis=0)
        union_length = np.delete(union_length, union_mat_rminds)

    # Add union_row_new and union_row_new_length to union_mat and
    # union_length, respectively, such that union_mat is in order by
    # lengths in union_length
    if union_mat_add.size != 0:
        union_mat = np.vstack((union_mat, union_mat_add))
    if union_mat_add_length.size != 0:
        union_length = np.vstack((np.array([union_length]).T, 
                                  union_mat_add_length))

    # Make sure union_length is a 2D vector
    if union_length.ndim == 1:
        union_length = np.array([union_length]).T
    if union_mat.size != 0:
        # Sort the union_mat and union_length in ascending order
        inds = np.argsort(union_length, axis=None)
        union_mat = union_mat[inds, :]
        union_length = union_length[inds, :]

    return union_mat, union_length


def __num_of_parts(input_vec, input_start, input_all_starts):
    """
    Determines the number of blocks of consecutive time steps in a list of 
    time steps. A block of consecutive time steps represents a distilled 
    section of a repeat. This distilled section will be replicated and the 
    starting indices of the repeats within it will be returned.

    Args
    ----
    input_vec : np.ndarray
        Vector that contains one or two parts of a repeat that are 
        overlap(s) in time that may need to be replicated

    input_start : np.ndarray 
        Starting index for the part to be replicated.

    input_all_starts : np.ndarray 
        Starting indices for replication.

    Returns
    -------
    start_mat : np.ndarray
        Array of one or two rows, containing the starting indices of the
        replicated repeats.

    length_vec : np.ndarray
        Column vector containing the lengths of the replicated parts.
        
    """

    # Determine where input_vec has a break
    diff_vec = np.subtract(input_vec[1:], input_vec[:-1])
    diff_vec = np.insert(diff_vec, 0, 1)
    break_mark = np.where(diff_vec > 1)[0]

    # If input_vec is consecutive
    if sum(break_mark) == 0:
        # Initialize start_vec and end_vec
        start_vec = input_vec[0]
        end_vec = input_vec[-1]

        # Find the difference between the starts
        add_vec = start_vec - input_start

        # Find the new start of the distilled section
        start_mat = input_all_starts + add_vec

    # Else if input_vec has a break
    else:
        # Initialize start_vec and end_vec
        start_vec = np.zeros((2, 1))
        end_vec = np.zeros((2, 1))

        # Find the start and end time step of the first part
        start_vec[0] = input_vec[0]
        end_vec[0] = input_vec[break_mark - 1]

        # Find the start and end time step of the second part
        start_vec[1] = input_vec[break_mark]
        end_vec[1] = input_vec[-1]

        # Find the difference between the starts
        add_vec = np.array(start_vec - input_start).astype(int)

        # Make sure input_all_starts contains only integers
        input_all_starts = np.array(input_all_starts).astype(int)

        # Create start_mat with two parts
        start_mat = np.vstack(
            (input_all_starts + add_vec[0], input_all_starts + add_vec[1])
        )

    # Get the length of the new repeats
    length_vec = (end_vec - start_vec + 1).astype(int)

    return start_mat, length_vec


def __inds_to_rows(start_mat, row_length):
    """
    Expands a vector containing the starting indices of a piece or two of a
    repeat into a matrix representation recording when these pieces occur in
    the song with 1's. All remaining entries are marked with 0's.

    Args
    ----
    start_mat : np.ndarray
        Matrix of one or two rows, containing the starting indices.

    row_length : int
        Length of the rows.

    Returns
    -------
    new_mat : np.ndarray
        Binary matrix of one or two rows, with 1's where the starting indices
        and 0's otherwise.
            
    """

    if start_mat.ndim == 1:
        # Convert a 1D array into 2D array
        start_mat = start_mat[None, :]

    # Initialize mat_rows and new_mat
    mat_rows = start_mat.shape[0]
    new_mat = np.zeros((mat_rows, row_length))

    for i in range(0, mat_rows):
        inds = start_mat[i, :]
        # Let the starting indices be 1
        new_mat[i, inds] = 1

    return new_mat.astype(int)


def __merge_based_on_length(full_mat, full_bw, target_bw):
    """
    Merges repeats that are the same length, as set by full_bw,
    and are repeats of the same piece of structure.

    Args
    ----
    full_mat : np.ndarray
        Binary matrix with ones where repeats start and zeroes otherwise.

    full_bw : np.ndarray
        Length of repeats encoded in input_mat.

    target_bw : np.ndarray
        Lengths of repeats that we seek to merge.

    Returns
    -------
    out_mat : np.ndarray
        Binary matrix with ones where repeats start and zeros otherwise
        with rows of full_mat merged if appropriate.

    one_length_vec : np.ndarray
        Length of the repeats encoded in out_mat.
        
    """

    # Sort full_bandwidth and full_mat
    bnds = np.argsort(full_bw, axis=None)
    temp_bandwidth = full_bw.flatten()[bnds]
    temp_mat = full_mat[bnds, :]

    # Find the unique elements of target_bandwidth
    target_bandwidth = np.unique(target_bw)

    # Number of columns
    target_size = target_bandwidth.shape[0]

    for i in range(0, target_size):
        test_bandwidth = target_bandwidth[i]

        # Check if temp_bandwidth is equal to test_bandwidth
        inds = (temp_bandwidth == test_bandwidth)

        # If the sum of all inds elements is greater than 1, then execute this
        # if statement
        if inds.sum() > 1:
            # Isolate rows that correspond to test_bandwidth and merge them
            merge_bw = temp_mat[inds, :]
            merged_mat = __merge_rows(merge_bw, np.array([test_bandwidth]))

            # Number of columns
            bandwidth_add_size = merged_mat.shape[0]
            bandwidth_add = test_bandwidth * np.ones((bandwidth_add_size, 
                                                      1)).astype(int)

            if np.any(inds):
                # Convert the boolean array inds into an array of integers
                inds = np.array(inds).astype(int)
                remove_inds = np.where(inds == 1)

                # Delete the rows that meet the condition set by remove_inds
                temp_mat = np.delete(temp_mat, remove_inds, axis=0)
                temp_bandwidth = np.delete(temp_bandwidth, remove_inds, axis=0)

            # Combine rows into a single matrix
            temp_mat = np.vstack((temp_mat, merged_mat))

            if temp_bandwidth.size == 0:
                temp_bandwidth = np.concatenate(bandwidth_add)
            elif temp_bandwidth.size > 0:
                temp_bandwidth = np.concatenate(
                    (temp_bandwidth, bandwidth_add.flatten())
                )

            # Return the indices that would sort temp_bandwidth
            bnds = np.argsort(temp_bandwidth)

            # Sort the elements of temp_bandwidth and temp_mat
            temp_bandwidth = temp_bandwidth[bnds]
            temp_mat = temp_mat[bnds, ]

    # Create output
    out_mat = temp_mat
    out_length_vec = temp_bandwidth

    if out_length_vec.size != 1:
        out_length_vec = out_length_vec.reshape(-1, 1)

    return out_mat, out_length_vec


def __merge_rows(input_mat, input_width):
    """
    Merges rows that have at least one common repeat; said common repeat(s)
    must occur at the same time step and be of common length.

    Args
    ----
    input_mat : np.ndarray
        Binary matrix with ones where repeats start and zeroes otherwise.

    input_width : int
        Length of repeats encoded in input_mat.

    Returns
    -------
    merge_mat : np.ndarray
        Binary matrix with ones where repeats start and zeroes otherwise.
        
    """

    # Step 0: initialize temporary variables
    not_merge = input_mat
    merge_mat = np.empty((0, input_mat.shape[1]), int)
    merge_key = np.empty(1, int)
    rows = input_mat.shape[0]

    # Step 1: has every row been checked?
    while rows > 0:
        # Step 2: start merge process
        # Step 2a: choose first unmerged row
        row2check = not_merge[0, :]

        # Create a comparison matrix with copies of row2check stacked
        # so that r2c_mat is the same size as the set of rows waiting
        # to be merged
        r2c_mat = np.kron(np.ones((rows, 1)), row2check)

        # Step 2b: find indices of unmerged overlapping rows
        merge_inds = np.sum(((r2c_mat + not_merge) == 2), axis=1) > 0

        # Step 2c: union rows with starting indices in common with row2check
        # and remove those rows from input_mat
        union_merge = np.sum(not_merge[merge_inds, :], axis=0) > 0
        union_merge = union_merge.astype(int)
        not_merge = np.delete(not_merge, np.where(merge_inds == 1), 0)

        # Step 2d: check that newly merged rows do not cause overlaps within row
        # If there are conflicts, rerun compare_and_cut
        merge_block = reconstruct_full_block(union_merge, input_width)

        if np.max(merge_block) > 1:
            (union_merge, union_merge_key) = __compare_and_cut(
                union_merge, input_width, union_merge, input_width
            )
        else:
            union_merge_key = input_width

        # Step 2e: add unions to merge_mat and merge_key
        merge_mat = np.vstack((merge_mat, union_merge))
        merge_key = np.vstack((merge_key, union_merge_key))

        # Step 3: reinitialize rs for stopping condition
        rows = not_merge.shape[0]

    if np.ndim(merge_mat) == 1:
        # Make sure the output is a 2d array
        merge_mat = np.array([merge_mat])

    return merge_mat.astype(int)


def hierarchical_structure(matrix_no_overlaps, key_no_overlaps, sn, vis=False):
    """
    Distills the repeats encoded in matrix_no_overlaps (and key_no_overlaps) 
    to the essential structure components and then builds the hierarchical 
    representation. Optionally shows visualizations of the hierarchical
    structure via the vis argument.

    Args
    -----
    matrix_no_overlaps : np.ndarray
        Binary matrix with 1's where repeats begin and 0's otherwise.

<<<<<<< HEAD
    key_no_overlaps : np.ndarray
        Vector containing the lengths of the repeats encoded in matrix_no_overlaps.
=======
    key_no_overlaps : np.ndarray[int]
        Vector containing the lengths of the repeats encoded in
        matrix_no_overlaps.
>>>>>>> ee24ab08

    sn : int
        Song length, which is the number of audio shingles.

    vis : bool
        Shows visualizations if True (default = False).

    Returns
    -----
    full_visualization : np.ndarray
        Binary matrix representation for full_matrix_no_overlaps 
        with blocks of 1's equal to the length's prescribed 
        in full_key.

    full_key : np.ndarray[int]
        Vector containing the lengths of the hierarchical
        structure encoded in full_matrix_no_overlaps.

    full_matrix_no_overlaps : np.ndarray[int]
        Binary matrix with 1's where hierarchical
        structure begins and 0's otherwise.

    full_anno_lst : np.ndarray[int]
        Vector containing the annotation markers of the
        hierarchical structure encoded in each row of
        full_matrix_no_overlaps.

    """

    pno, pno_key = breakup_overlaps_by_intersect(matrix_no_overlaps,
                                                 key_no_overlaps, 0)

    # Using pno and pno_key, we build a vector that tells us the order of the
    # repeats of the essential structure components

    # Get the block representation for pno, called pno_block
    pno_block = reconstruct_full_block(pno, pno_key)

    if vis:
        # IMAGE 1 construction
        pno_anno = get_annotation_lst(pno_key)
        pno_y_labels = get_y_labels(pno_key, pno_anno)
        num_pno_rows = np.size(pno, axis=0)
        twos = np.full((num_pno_rows, sn), 2, dtype=int)
        # Visualization trick: 2s - white, 0s - black, 1s - gray
        vis_array = twos - (pno_block + pno)
        fig, ax = plt.subplots(1, 1, figsize=(10, 9))
        sdm = ax.imshow(vis_array, cmap="gray", aspect="auto")
        plt.title("Essential Structure Components")
        # Set the number of ticks and set tick intervals to be equal
        ax.set_yticks(np.arange(0, np.size(pno_y_labels) - 1))
        ax.set_yticklabels(pno_y_labels[1:])
        plt.show()

    # Assign a unique (nonzero) number for each row in PNO. We refer these
    # unique numbers COLORS.
    num_colors = pno.shape[0]
    num_timesteps = pno.shape[1]

    # Create unique color identifier for num_colors
    color_lst = np.arange(1, num_colors + 1)

    # Turn it into a column
    color_lst = color_lst.reshape(np.size(color_lst), 1)
    color_mat = np.tile(color_lst, (1, num_timesteps))

    # For each time step in row i that equals 1, change the value at that time
    # step to i
    pno_color = color_mat * pno
    pno_color_vec = pno_color.sum(axis=0)

    # Find where repeats exist in time, paying special attention to the starts
    # and ends of each repeat of an essential structure component
    # take sums down columns --- conv to logical
    pno_block_vec = (np.sum(pno_block, axis=0)) > 0
    pno_block_vec = pno_block_vec.astype(np.float32)
    one_vec = pno_block_vec[0: sn - 1] - pno_block_vec[1:sn]

    # Find all the blocks of consecutive time steps that are not contained in
    # any of the essential structure components
    # We call these blocks zero blocks
    # Shift pno_block_vec so that the zero blocks are marked at the correct
    # time steps with 1's
    if pno_block_vec[0] == 0:
        one_vec = np.insert(one_vec, 0, 1)
    elif pno_block_vec[0] == 1:
        one_vec = np.insert(one_vec, 0, 0)

    # Assign one new unique number to all the zero blocks
    pno_color_vec[one_vec == 1] = num_colors + 1

    # We are only concerned with the order that repeats of the essential
    # structure components occur in. So we create a vector that only contains
    # the starting indices for each repeat of the essential structure components.

    # We isolate the starting index of each repeat of the essential structure
    # components and save a binary vector with 1 at a time step if a repeat of
    # any essential structure component occurs there
    non_zero_inds = (pno_color_vec > 0)
    num_nzi = non_zero_inds.sum(axis=0)
    pno_color_inds_only = pno_color_vec[non_zero_inds]

    # For indices that signals the start of a zero block, turn those indices
    # back to 0
    zero_inds_short = (pno_color_inds_only == (num_colors + 1))
    pno_color_inds_only[zero_inds_short] = 0

    # Create a binary matrix symm_pno_inds_only such that the (i,j) entry is 1
    # if the following three conditions are true:
    #     1) a repeat of an essential structure component is the i-th thing in
    #        the ordering
    #     2) a repeat of an essential structure component is the j-th thing in
    #        the ordering
    #     3) the repeat occurring in the i-th place of the ordering and the
    #        one occurring in the j-th place of the ordering are repeats of the
    #        same essential structure component.

    # If any of the above conditions are not true, then the (i,j) entry of
    # symm_pno_inds_only is 0.

    # Turn our pattern row into a square matrix by stacking that row the
    # number of times equal to the columns in that row
    pno_io_mat = np.tile(pno_color_inds_only, (num_nzi, 1))
    pno_io_mat = pno_io_mat.astype(np.float32)

    pno_io_mask = (
                    (pno_io_mat > 0).astype(np.float32)
                    + (pno_io_mat.transpose() > 0).astype(np.float32)
                  ) == 2
    symm_pno_inds_only = (
<<<<<<< HEAD
                                 pno_io_mat.astype(np.float32) == pno_io_mat.transpose()
                                 .astype(np.float32)
=======
                          pno_io_mat.astype(np.float32) ==
                          pno_io_mat.transpose().astype(np.float32)
>>>>>>> ee24ab08
                         ) * pno_io_mask

    if vis:
        # IMAGE 2
        fig, ax = plt.subplots(1, 1, figsize=(10, 8))
        sdm = ax.imshow(symm_pno_inds_only, cmap="binary", aspect="auto")
        plt.title(
            "Threshold Self-dissimilarity Matrix of " +
            "the Ordering Essential Structure Components"
        )
        # this locator puts ticks at regular intervals
        loc = plticker.MultipleLocator(base=1.0)
        ax.yaxis.set_major_locator(loc)
        ax.xaxis.set_major_locator(loc)
        plt.show()

    # Extract all the diagonals in symm_pno_inds_only and get pairs of
    # repeated sublists in the order that repeats of essential structure
    # components.

    # These pairs of repeated sublists are the basis of our hierarchical
    # representation.

    nzi_lst = find_all_repeats(symm_pno_inds_only, np.arange(1, num_nzi + 1))
    remove_inds = (nzi_lst[:, 0] == nzi_lst[:, 2])

    # Remove any pairs of repeats that are two copies of the same repeat (i.e.
    # a pair (A,B) where A == B)
    if np.any(remove_inds):
        remove_inds = np.array(remove_inds).astype(int)
        remove = np.where(remove_inds == 1)
        nzi_lst = np.delete(nzi_lst, remove, axis=0)

    # Add the annotation markers to the pairs in nzi_lst
    nzi_lst_anno = find_complete_list_anno_only(nzi_lst, num_nzi)

    # Remove the overlaps
    output_tuple = remove_overlaps(nzi_lst_anno, num_nzi)
    (nzi_matrix_no_overlaps, nzi_key_no_overlaps) = output_tuple[1:3]

    # Reconstruct full block
    nzi_pattern_block = reconstruct_full_block(nzi_matrix_no_overlaps,
                                               nzi_key_no_overlaps)
    nzi_rows = nzi_pattern_block.shape[0]
    full_anno_lst = get_annotation_lst(nzi_key_no_overlaps)
    vis_y_labels = get_y_labels(nzi_key_no_overlaps[None, :].reshape(-1, 1),
                                full_anno_lst)
    if vis:
        # IMAGE 3
        fig, ax = plt.subplots(1, 1, figsize=(10, 8))
        sdm = ax.imshow(nzi_pattern_block, cmap="binary", aspect="auto")
        plt.title(
            "Repeated Ordered Sublists of the " +
            "Essential Structure Components"
        )
        # This locator puts ticks at regular intervals
        loc = plticker.MultipleLocator(1)
        # Set the number of ticks and set tick intervals to be equal
        ax.set_yticks(np.arange(0, np.size(vis_y_labels) - 1))
        # Set the ticklabels along the y axis and remove 0 in vis_y_labels
        ax.set_yticklabels(vis_y_labels[1:])
        ax.xaxis.set_major_locator(loc)
        plt.show()

        # IMAGE 4
        fig, ax = plt.subplots(1, 1, figsize=(10, 12))
        sdm = ax.imshow((nzi_pattern_block + nzi_matrix_no_overlaps),
                        cmap="binary", aspect="auto")
        plt.title(
            "Repeated Ordered Sublists of the " +
            "Essential Structure Components " +
            "with Leading Index Highlighted"
        )
        loc = plticker.MultipleLocator(
            base=1.0
        )  # This locator puts ticks at regular intervals
        ax.xaxis.set_major_locator(loc)
        # Set the number of ticks and set tick intervals to be equal
        ax.set_yticks(np.arange(0, np.size(vis_y_labels) - 1))
        # Set the ticklabels along the y axis and remove 0 in vis_y_labels
        ax.set_yticklabels(vis_y_labels[1:])
        plt.show()

    nzi_rows = nzi_pattern_block.shape[0]

    # Find where all blocks start and end
    pattern_starts = np.nonzero(non_zero_inds)[0]
    pattern_ends = np.array([pattern_starts[1:] - 1])
    pattern_ends = np.insert(pattern_ends, np.shape(pattern_ends)[1], sn - 1)
    pattern_lengths = np.array(pattern_ends - pattern_starts + 1)

    full_visualization = np.zeros((nzi_rows, sn), dtype=int)
    full_matrix_no_overlaps = np.zeros((nzi_rows, sn), dtype=int)

    for i in range(0, num_nzi):
        repeated_sect = nzi_pattern_block[:, i].reshape(
            np.shape(nzi_pattern_block)[0], 1
        )

        full_visualization[:,
        pattern_starts[i]: pattern_ends[i] + 1] = np.tile(
            repeated_sect, (1, pattern_lengths[i])
        )

        full_matrix_no_overlaps[:, pattern_starts[i]] =\
            nzi_matrix_no_overlaps[:, i]

    # Get full_key, the matching bandwidth key for full_matrix_no_overlaps
    full_key = np.zeros((nzi_rows, 1), dtype=int)
    find_key_mat = full_visualization + full_matrix_no_overlaps

    for i in range(0, nzi_rows):
        one_start = np.where(find_key_mat[i, :] == 2)[0][0]
        temp_row = find_key_mat[i, :]
        temp_row[0: one_start + 1] = 1

        if np.size(np.where(temp_row == 0)[0]) == 0:
            find_zero = sn
        else:
            find_zero = np.where(temp_row == 0)[0][0]

        if np.size(np.where(temp_row == 2)[0]) == 0:
            find_two = sn
        else:
            find_two = np.where(temp_row == 2)[0][0]

        one_end = np.minimum(find_zero, find_two)
        full_key[i] = one_end - one_start

    full_key_inds = np.argsort(full_key, axis=0)

    # Switch to row
    full_key_inds = full_key_inds[:, 0]
    full_key = np.sort(full_key, axis=0)
    full_visualization = full_visualization[full_key_inds, :]
    full_matrix_no_overlaps = full_matrix_no_overlaps[full_key_inds, :]

    # Remove rows of our hierarchical representation that contain only
    # one repeat
    inds_remove = np.where(np.sum(full_matrix_no_overlaps, 1) <= 1)
    full_key = np.delete(full_key, inds_remove, axis=0)

    full_matrix_no_overlaps = np.delete(full_matrix_no_overlaps, inds_remove,
                                        axis=0)
    full_visualization = np.delete(full_visualization, inds_remove, axis=0)

    full_anno_lst = get_annotation_lst(full_key)

    if vis:
        # IMAGE 5
        full_anno_lst = get_annotation_lst(full_key)
        vis_y_labels = get_y_labels(full_key, full_anno_lst)
        num_vis_rows = np.size(full_visualization, axis=0)
        twos = np.full((num_vis_rows, sn), 2, dtype=int)
        vis_array = twos - (full_visualization + full_matrix_no_overlaps)
        fig, ax = plt.subplots(1, 1, figsize=(10, 13))
        sdm = ax.imshow(vis_array, cmap="gray", aspect="auto")
        plt.title("Complete Aligned Hierarchies")
        # Set the number of ticks and set tick intervals to be equal
        ax.set_yticks(np.arange(0, np.size(vis_y_labels) - 1))
        # Set the ticklabels along the y axis and remove 0 in vis_y_labels
        ax.set_yticklabels(vis_y_labels[1:])
        plt.show()

    return full_visualization, full_key, full_matrix_no_overlaps, full_anno_lst<|MERGE_RESOLUTION|>--- conflicted
+++ resolved
@@ -158,20 +158,12 @@
         # Check if there are any repeats of length 1 that should be merged into
         # other groups of repeats of length 1 and merge them if necessary
         if sum(union_length == 1) > 0:
-<<<<<<< HEAD
+
             input_pattern_obj, bw_vec = __merge_based_on_length(input_pattern_obj, bw_vec,
                                                                 np.array(1))
 
         # AGAIN, Sort bw_vec and input_pattern_obj in descending order
         # so that we process the biggest pieces first
-=======
-            input_pattern_obj, bw_vec = __merge_based_on_length(
-                input_pattern_obj, bw_vec, np.array(1))
-
-        # AGAIN, Sort bw_vec and input_pattern_obj so that we process the
-        # biggest pieces first
-        # Sort the lengths in bw_vec and indices in descending order
->>>>>>> ee24ab08
         row_bw_inds = np.argsort(bw_vec, axis=None)[::-1]
         input_pattern_obj = input_pattern_obj[row_bw_inds, :]
         desc_bw_vec = bw_vec[row_bw_inds, :]
@@ -799,14 +791,9 @@
     matrix_no_overlaps : np.ndarray
         Binary matrix with 1's where repeats begin and 0's otherwise.
 
-<<<<<<< HEAD
     key_no_overlaps : np.ndarray
-        Vector containing the lengths of the repeats encoded in matrix_no_overlaps.
-=======
-    key_no_overlaps : np.ndarray[int]
-        Vector containing the lengths of the repeats encoded in
-        matrix_no_overlaps.
->>>>>>> ee24ab08
+        Vector containing the lengths of the repeats encoded 
+        in matrix_no_overlaps.
 
     sn : int
         Song length, which is the number of audio shingles.
@@ -821,15 +808,15 @@
         with blocks of 1's equal to the length's prescribed 
         in full_key.
 
-    full_key : np.ndarray[int]
+    full_key : np.ndarray
         Vector containing the lengths of the hierarchical
         structure encoded in full_matrix_no_overlaps.
 
-    full_matrix_no_overlaps : np.ndarray[int]
+    full_matrix_no_overlaps : np.ndarray
         Binary matrix with 1's where hierarchical
         structure begins and 0's otherwise.
 
-    full_anno_lst : np.ndarray[int]
+    full_anno_lst : np.ndarray
         Vector containing the annotation markers of the
         hierarchical structure encoded in each row of
         full_matrix_no_overlaps.
@@ -937,13 +924,8 @@
                     + (pno_io_mat.transpose() > 0).astype(np.float32)
                   ) == 2
     symm_pno_inds_only = (
-<<<<<<< HEAD
-                                 pno_io_mat.astype(np.float32) == pno_io_mat.transpose()
-                                 .astype(np.float32)
-=======
                           pno_io_mat.astype(np.float32) ==
                           pno_io_mat.transpose().astype(np.float32)
->>>>>>> ee24ab08
                          ) * pno_io_mask
 
     if vis:
