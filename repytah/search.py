#!/usr/bin/env python3
# -*- coding: utf-8 -*-
"""
search.py 
This module holds functions used to find and record the diagonals in the
thresholded matrix, T. These functions prepare the diagonals found for
transformation and assembling later.
The module contains the following functions:

    * find_complete_list
        Finds all smaller diagonals (and the associated pairs of repeats)
        that are contained in pair_list, which is composed of larger diagonals
        found in find_initial_repeats.
    * __find_add_rows
        Finds pairs of repeated structures, represented as diagonals of a
        certain length, k, that neither start nor end at the same time steps
        as previously found pairs of repeated structures of the same length.

    * find_all_repeats
        Finds all the diagonals present in thresh_mat. This function is nearly
        identical to find_initial_repeats except for two crucial differences.
        First, we do not remove diagonals after we find them. Second, there is
        no smallest bandwidth size as we are looking for all diagonals.
    * find_complete_list_anno_only
        Finds annotations for all pairs of repeats found in find_all_repeats.
        This list contains all the pairs of repeated structures with their
        starting/ending indices and lengths.

"""

import numpy as np
from scipy import signal
from utilities import add_annotations


def find_complete_list(pair_list, song_length):
    """
    Finds all smaller diagonals (and the associated pairs of repeats) that are
    contained in pair_list, which is composed of larger diagonals found in
    find_initial_repeats.

    Args
    ----
    pair_list : np.ndarray
        List of pairs of repeats found in earlier steps
        (bandwidths MUST be in ascending order). If you have
        run find_initial_repeats before this script,
        then pair_list will be ordered correctly.

    song_length : int
        Song length, which is the number of audio shingles.

    Returns
    -------
    final_lst : np.ndarray
        List of pairs of repeats with smaller repeats added.

    """

    # Find the list of unique repeat lengths
    bw_found = np.unique(pair_list[:, 4])
    bw_num = np.size(bw_found, axis=0)

    # If the longest bandwidth is the length of the song, then remove that row
    if song_length == bw_found[-1]:
        pair_list = np.delete(pair_list, -1, 0)
        bw_found = np.delete(bw_found, -1, 0)
        bw_num = (bw_num - 1)

    # Get number of pairs of repeat in pair_list
    p = np.size(pair_list, axis=0)

    # Initialize temporary variables
    add_mat = np.zeros((1, 5)).astype(int)

    # Step 1: For each found bandwidth, search upwards (i.e. search the larger
    # bandwidths) and add all found diagonals to the variable add_mat
    for j in range(0, bw_num - 1):
        band_width = bw_found[j]

        # Isolate pairs of repeats that are of length bandwidth
        # Return the minimum of the array
        bsnds = np.amin((pair_list[:, 4] == band_width).nonzero())
        bends = (pair_list[:, 4] > band_width).nonzero()

        # Convert bends into an array
        bend = np.array(bends)
        if bend.size > 0:
            bend = np.amin(bend)
        else:
            bend = p

        # Part A1: Isolate all starting time steps of the repeats of length
        #          bandwidth
        start_I = pair_list[bsnds:bend, 0]
        start_J = pair_list[bsnds:bend, 2]
        all_vec_snds = np.concatenate((start_I, start_J), axis=None)
        int_snds = np.unique(all_vec_snds)

        # Part A2: Isolate all ending time steps of the repeats of length
        #          bandwidth
        end_I = pair_list[bsnds:bend, 1]  # Similar to definition for start_I
        end_J = pair_list[bsnds:bend, 3]  # Similar to definition for start_J

        all_vec_ends = np.concatenate((end_I, end_J), axis=None)

        # Part B: Use the current diagonal information to search for diagonals
        #         of length BW contained in larger diagonals and thus were not
        #         detected because they were contained in larger diagonals that
        #         were removed by our method of eliminating diagonals in
        #         descending order by size
        add_mrows = __find_add_rows(pair_list, int_snds, band_width)

        # Check if any of the arrays are empty
        # Add the new pairs of repeats to the temporary list add_mat
        if add_mrows.size != 0:
            add_mat = np.vstack((add_mat, add_mrows))

    # Remove the empty row
    if add_mat.size != 0:
        add_mat = np.delete(add_mat, 0, 0)

    # Step 2: Combine pair_list and new_mat. Make sure that you don't have any
    #         double rows in add_mat. Then find the new list of found
    #         bandwidths in combine_mat.
    combine_mat = np.vstack((pair_list, add_mat))
    combine_mat = np.unique(combine_mat, axis=0)

    # Return the indices that would sort combine_mat's fourth column
    combine_inds = np.argsort(combine_mat[:, 4])
    combine_mat = combine_mat[combine_inds, :]
    c = np.size(combine_mat, axis=0)

    # Again, find the list of unique repeat lengths
    new_bw_found = np.unique(combine_mat[:, 4])
    new_bw_num = np.size(new_bw_found, axis=0)
    full_lst = []

    # Step 3: Loop over the new list of found bandwidths to add the annotation
    #         markers to each found pair of repeats
    for j in range(0, new_bw_num):
        new_bw = new_bw_found[j]

        # Isolate pairs of repeats in combine_mat that are length bandwidth
        # Return the minimum of the array
        new_bsnds = np.amin((combine_mat[:, 4] == new_bw).nonzero())
        new_bends = (combine_mat[:, 4] > new_bw).nonzero()

        # Convert new_bends into an array
        new_bend = np.array(new_bends)

        if new_bend.size > 0:
            new_bend = np.amin(new_bend)
        else:
            new_bend = c

        band_width_mat = np.array((combine_mat[new_bsnds:new_bend, ]))
        length_band_width_mat = np.size(band_width_mat, axis=0)

        temp_anno_lst = np.concatenate((band_width_mat,
                                        (np.zeros((length_band_width_mat, 1))))
                                       , axis=1).astype(int)

        # Part C: Get annotation markers for this bandwidth
        temp_anno_lst = add_annotations(temp_anno_lst, song_length)
        full_lst.append(temp_anno_lst)
        final_lst = np.vstack(full_lst)
        tem_final_lst = np.lexsort([final_lst[:, 2], final_lst[:, 0],
                                    final_lst[:, 5], final_lst[:, 4]])
        final_lst = final_lst[tem_final_lst, :]

    return final_lst


def __find_add_rows(lst_no_anno, check_inds, k):
    """
    Finds pairs of repeated structures, represented as diagonals of a certain
    length, k, that that start at the same time step, or end at the same time
    step, or neither start nor end at the same time step as previously found
    pairs of repeated structures of the same length.
    Args
    ----
    lst_no_anno : np.ndarray
        List of pairs of repeats.
    check_inds : np.ndarray
        List of starting indices for repeats of length k that we use to
        check lst_no_anno for more repeats of length k.
    k : int
        Length of repeats that we are looking for.
    Returns
    -------
    add_rows : np.ndarray
        List of newly found pairs of repeats of length K that are
        contained in larger repeats in lst_no_anno.

    """

    # Initialize list of pairs
    add_rows = np.empty(0)

    # Logically, which pair of repeats has a length greater than k
    search_inds = (lst_no_anno[:, 4] > k)

    # If there are no pairs of repeats that have a length greater than k
    if sum(search_inds) == 0:
        add_rows = np.full(1, False)
        return add_rows

    # Multiply the starting index of all repeats "I" by search_inds
    SI = np.multiply(lst_no_anno[:, 0], search_inds)

    # Multiply the starting index of all repeats "J" by search_inds
    SJ = np.multiply(lst_no_anno[:, 2], search_inds)

    # Multiply the ending index of all repeats "I" by search_inds
    EI = np.multiply(lst_no_anno[:, 1], search_inds)

    # Multiply the ending index of all repeats "J" by search_inds
    EJ = np.multiply(lst_no_anno[:, 3], search_inds)

    # Loop over check_inds
    for i in range(check_inds.size):
        ci = check_inds[i]
        # Left Check: Check for CI on the left side of the pairs
        lnds = ((SI <= ci) & (EI >= (ci + k - 1)))

        # Check that SI <= CI and that EI >= (CI + K - 1) indicating that there
        # is a repeat of length k with starting index CI contained in a larger
        # repeat which is the left repeat of a pair
        if lnds.sum(axis=0) > 0:
            # Find the 2nd entry of the row (lnds) whose starting index of the
            # repeat "I" equals CI
            SJ_li = lst_no_anno[lnds, 2]
            EJ_li = lst_no_anno[lnds, 3]
            l_num = SJ_li.shape[0]

            # Left side of left pair
            l_left_k = (ci * np.ones((1, l_num))) - lst_no_anno[lnds, 0]
            l_add_left = np.vstack((lst_no_anno[lnds, 0] * np.ones((1, l_num)),
                                    (ci - 1 * np.ones((1, l_num))),
                                    SJ_li * np.ones((1, l_num)),
                                    (SJ_li + l_left_k - np.ones((1, l_num))),
                                    l_left_k))
            l_add_left = np.transpose(l_add_left)

            # Middle of left pair
            l_add_mid = np.vstack(((ci * np.ones((1, l_num))),
                                   (ci + k - 1) * np.ones((1, l_num)),
                                   SJ_li + l_left_k, SJ_li +
                                   l_left_k + (k - 1) * np.ones((1, l_num)),
                                   k * np.ones((1, l_num))))
            l_add_mid = np.transpose(l_add_mid)

            # Right side of left pair
            l_right_k = np.concatenate((lst_no_anno[lnds, 1] - ((ci + k) - 1) *
                                        np.ones((1, l_num))), axis=None)
            l_add_right = np.vstack((((ci + k) * np.ones((1, l_num))),
                                     lst_no_anno[lnds, 1],
                                     (EJ_li - l_right_k + np.ones((1, l_num))),
                                     EJ_li, l_right_k))
            l_add_right = np.transpose(l_add_right)

            # Add the rows found
            if add_rows.size == 0:
                add_rows = np.vstack((l_add_left, l_add_mid,
                                      l_add_right)).astype(int)
            else:
                add_rows = np.vstack((add_rows, l_add_left,
                                      l_add_mid, l_add_right)).astype(int)

                # Right Check: Check for CI on the right side of the pairs
        rnds = ((SJ <= ci) & (EJ >= (ci + k - 1)))

        # Check that SI <= CI and that EI >= (CI + K - 1) indicating that there
        # is a repeat of length K with starting index CI contained in a larger
        # repeat which is the right repeat of a pair
        if rnds.sum(axis=0) > 0:
            SI_ri = lst_no_anno[rnds, 0]
            EI_ri = lst_no_anno[rnds, 1]
            r_num = SI_ri.shape[0]

            # Left side of right pair
            r_left_k = ci * np.ones((1, r_num)) - lst_no_anno[rnds, 2]
            r_add_left = np.vstack((SI_ri, (SI_ri + r_left_k -
                                            np.ones((1, r_num))),
                                    lst_no_anno[rnds, 2],
                                    (ci - 1) * np.ones((1, r_num)),
                                    r_left_k))
            r_add_left = np.transpose(r_add_left)

            # Middle of right pair
            r_add_mid = np.vstack(((SI_ri + r_left_k),
                                   (SI_ri + r_left_k + (k - 1) *
                                    np.ones((1, r_num))),
                                   ci * np.ones((1, r_num)),
                                   (ci + k - 1) * np.ones((1, r_num)),
                                   k * np.ones((1, r_num))))
            r_add_mid = np.transpose(r_add_mid)

            # Right side of right pair
            r_right_k = lst_no_anno[rnds, 3] - ((ci + k) - 1) * np.ones((1,
                                                                         r_num))
            r_add_right = np.vstack((EI_ri - r_right_k +
                                     np.ones((1, r_num)), EI_ri,
                                     (ci + k) * np.ones((1, r_num)),
                                     lst_no_anno[rnds, 3], r_right_k))
            r_add_right = np.transpose(r_add_right)

            # Add the rows found
            if add_rows.size == 0:
                add_rows = np.vstack((r_add_left, r_add_mid,
                                      r_add_right)).astype(int)
            else:
                add_rows = np.vstack((add_rows, r_add_left,
                                      r_add_mid, r_add_right)).astype(int)

    # Remove rows with length 0
    for i in range(np.size(add_rows, axis=0) - 1, -1, -1):
        if add_rows[i][4] == 0:
            add_rows = np.delete(add_rows, i, axis=0)

    return add_rows


def find_all_repeats(thresh_mat, bw_vec):
    """
    Finds all the diagonals present in thresh_mat. This function is nearly
    identical to find_initial_repeats, with two crucial differences.
    First, we do not remove diagonals after we find them. Second,
    there is no smallest bandwidth size as we are looking for all diagonals.

    Args
    ----
    thresh_mat : np.ndarray
        Thresholded matrix that we extract diagonals from.

    bw_vec : np.ndarray
        Vector of lengths of diagonals to be found.
        Should be 1, 2, 3, ..., n where n = number of timesteps.

    Returns
    -------
    all_lst : np.array
        Pairs of repeats that correspond to diagonals in thresh_mat.
    """

    # Initialize the input and temporary variables
    thresh_temp = thresh_mat

    # Interval list for non-overlapping pairs
    int_all = np.empty((0, 5), int)

    # Interval list for the left side of the overlapping pairs
    sint_all = np.empty((0, 5), int)

    # Interval list for the right side of the overlapping pairs
    eint_all = np.empty((0, 5), int)

    # Interval list for the middle of the overlapping pairs if they exist
    mint_all = np.empty((0, 5), int)

    # Loop over all possible band_widths
    for bw in bw_vec:

        # Use convolution matrix to find diagonals of length bw
        id_mat = np.identity(bw)

        # Search for diagonals of length band_width
        diagonal_mat = signal.convolve2d(thresh_temp, id_mat, 'valid')

        # Mark where diagonals of length band_width start
        diag_markers = (diagonal_mat == bw).astype(int)

        # Constructs all_lst, contains information about the found diagonals
        if sum(diag_markers).any() > 0:
            full_bw = bw

            # 1) Search outside the overlapping shingles
            upper_tri = np.triu(diag_markers, full_bw)
<<<<<<< HEAD
            # Search for paired starts
            (start_i, start_j) = upper_tri.nonzero()
=======

            # Search for paired starts 
            (start_i, start_j) = upper_tri.nonzero() 
>>>>>>> 77b52689
            start_i = start_i + 1
            start_j = start_j + 1

            # Find the matching ends for the previously found starts
            match_i = start_i + (full_bw - 1)
            match_j = start_j + (full_bw - 1)

            # List pairs of starts with their ends and the widths of the
            # non-overlapping intervals
            i_pairs = np.vstack((start_i[:], match_i[:])).T
            j_pairs = np.vstack((start_j[:], match_j[:])).T
            i_j_pairs = np.hstack((i_pairs, j_pairs))
            width = np.repeat(full_bw, i_j_pairs.shape[0], axis=0)
            width_col = width.T
            int_lst = np.column_stack((i_pairs, j_pairs, width_col))

            # Add the new non-overlapping intervals to the full list of
            # non-overlapping intervals
            int_all = np.vstack((int_lst, int_all))

            # 2) Overlaps: Search only the overlaps in shingles
            # Search for paired starts
            shin_overlaps = np.nonzero((np.tril(np.triu(diag_markers, 1),
                                                (full_bw - 1))))
            start_i_shin = np.array(shin_overlaps[0] + 1)  # row
            start_j_shin = np.array(shin_overlaps[1] + 1)  # column
            num_overlaps = len(start_i_shin)

            if num_overlaps > 0:
                # Since you are checking the overlaps you need to cut these
                # intervals into pieces: left, right, and middle.
                # NOTE: the middle interval may NOT exist

                # Vector of 1's that is the length of the number of
                # overlapping intervals. This is used a lot.
                ones_no = np.ones(num_overlaps).astype(int)

                # 2a) Left Overlap
                K = start_j_shin - start_i_shin  # NOTE: end_J_overlap -
                # end_I_overlap will also
                # equal this

                i_sshin = np.vstack((start_i_shin[:], (start_j_shin[:]
                                                       - ones_no[:]))).T
                j_sshin = np.vstack((start_j_shin[:], (start_j_shin[:]
                                                       + K - ones_no[:]))).T
                sint_lst = np.column_stack((i_sshin, j_sshin, K.T))

                i_s = np.argsort(K)  # Return the indices that would sort K
                sint_lst = sint_lst[i_s,]

                # Add the new left overlapping intervals to the full list
                # of left overlapping intervals
                sint_all = np.vstack((sint_all, sint_lst))

                # 2b) Right Overlap
                end_i_shin = start_i_shin + (full_bw - 1)
                end_j_shin = start_j_shin + (full_bw - 1)

                i_eshin = np.vstack((end_i_shin[:] + ones_no[:] - K,
                                     end_i_shin[:])).T
                j_eshin = np.vstack((end_i_shin[:] + ones_no[:],
                                     end_j_shin[:])).T
                eint_lst = np.column_stack((i_eshin, j_eshin, K.T))

                i_e = np.lexsort(K)  # Return the indices that would sort K
                eint_lst = eint_lst[i_e:, ]

                # Add the new right overlapping intervals to the full list of
                # right overlapping intervals
                eint_all = np.vstack((eint_all, eint_lst))

                # 2) Middle Overlap
                mnds = (end_i_shin - start_j_shin - K + ones_no) > 0
                if sum(mnds) > 0:
                    i_middle = (np.vstack((start_j_shin[:], end_i_shin[:]
                                           - K))) * mnds
                    i_middle = i_middle.T
                    i_middle = i_middle[np.all(i_middle != 0, axis=1)]

                    j_middle = (np.vstack((start_j_shin[:] + K,
                                           end_i_shin[:]))) * mnds
                    j_middle = j_middle.T
                    j_middle = j_middle[np.all(j_middle != 0, axis=1)]

                    k_middle = np.vstack((end_i_shin[mnds] - start_j_shin[mnds]
                                          - K[mnds] + ones_no[mnds]))
                    k_middle = k_middle.T
                    k_middle = k_middle[np.all(k_middle != 0, axis=1)]

                    mint_lst = np.column_stack((i_middle, j_middle, k_middle.T))
                    mint_all = np.vstack((mint_all, mint_lst))

        if thresh_temp.sum() == 0:
            break

    # Combine non-overlapping intervals with the left, right, and middle
    # parts of the non-overlapping intervals
    out_lst = np.vstack((sint_all, eint_all, mint_all))
<<<<<<< HEAD

    all_lst = np.vstack((int_all, out_lst))
    inds = np.lexsort((all_lst[:, 2], all_lst[:, 0], all_lst[:, 4]))
    all_lst = np.array(all_lst)[inds]

=======
    all_lst = np.vstack((int_all, out_lst))

    # Sort the output array first by repeat length, then by starts of i and
    # finally by j
    inds = np.lexsort((all_lst[:, 2], all_lst[:, 0], all_lst[:, 4]))
    all_lst = np.array(all_lst)[inds]
    
>>>>>>> 77b52689
    return all_lst.astype(int)


def find_complete_list_anno_only(pair_list, song_length):
    """
    Finds annotations for all pairs of repeats found in find_all_repeats.
    This list contains all the pairs of repeated structures with their
    starting/ending indices and lengths.

    Args
    ----
    pair_list : np.ndarray
        List of pairs of repeats.
        WARNING: Bandwidths must be in ascending order.

    song_length : int
        Number of audio shingles in song.

    Returns
    -------
    out_lst : np.ndarray
        List of pairs of repeats with smaller repeats added and with
        annotation markers.
    """

    # Find list of unique repeat lengths
    bw_found = np.unique(pair_list[:, 4])
    bw_num = bw_found.shape[0]

    # Remove longest bandwidth row if it is the length of the full song
    if song_length == bw_found[-1]:
        pair_list[-1, :] = []
        bw_found[-1] = []
        bw_num = (bw_num - 1)
    p = pair_list.shape[0]

    # Add annotation markers to each pair of repeats
    full_list = []

    for j in range(bw_num):
        band_width = bw_found[j]
        # Isolate pairs of repeats of desired length
        bsnds = np.amin(np.nonzero(pair_list[:, 4] == band_width))
        bends = np.nonzero(pair_list[:, 4] > band_width)

        if np.size(bends) > 0:
            bends = np.amin(bends)
        else:
            bends = p

        bw_mat = np.array((pair_list[bsnds:bends, ]))
        bw_mat_length = bw_mat.shape[0]

        temp_anno_mat = np.concatenate((bw_mat, (np.zeros((bw_mat_length, 1)))),
                                       axis=1).astype(int)

        # Get annotations for this bandwidth
        temp_anno_list = add_annotations(temp_anno_mat, song_length)
        full_list.append(temp_anno_list)

    # Sort the list
    out_list = np.concatenate(full_list)
    tem_out_lst = np.lexsort([out_list[:, 2], out_list[:, 0], out_list[:, 5],
                              out_list[:, 4]])
    out_list = out_list[tem_out_lst, :]

    return out_list<|MERGE_RESOLUTION|>--- conflicted
+++ resolved
@@ -377,14 +377,9 @@
 
             # 1) Search outside the overlapping shingles
             upper_tri = np.triu(diag_markers, full_bw)
-<<<<<<< HEAD
+
             # Search for paired starts
             (start_i, start_j) = upper_tri.nonzero()
-=======
-
-            # Search for paired starts 
-            (start_i, start_j) = upper_tri.nonzero() 
->>>>>>> 77b52689
             start_i = start_i + 1
             start_j = start_j + 1
 
@@ -484,21 +479,10 @@
     # Combine non-overlapping intervals with the left, right, and middle
     # parts of the non-overlapping intervals
     out_lst = np.vstack((sint_all, eint_all, mint_all))
-<<<<<<< HEAD
-
     all_lst = np.vstack((int_all, out_lst))
     inds = np.lexsort((all_lst[:, 2], all_lst[:, 0], all_lst[:, 4]))
     all_lst = np.array(all_lst)[inds]
 
-=======
-    all_lst = np.vstack((int_all, out_lst))
-
-    # Sort the output array first by repeat length, then by starts of i and
-    # finally by j
-    inds = np.lexsort((all_lst[:, 2], all_lst[:, 0], all_lst[:, 4]))
-    all_lst = np.array(all_lst)[inds]
-    
->>>>>>> 77b52689
     return all_lst.astype(int)
 
 
