--- conflicted
+++ resolved
@@ -75,65 +75,6 @@
         # Test output result
         self.assertEqual(output.tolist(), expect_output.tolist())
 
-<<<<<<< HEAD
-    # def test__find_add_srows(self):
-    #     lst_no_anno = np.array([[ 1, 15, 31, 45, 15],
-    #                             [ 1, 10, 46, 55, 10],
-    #                             [31, 40, 46, 55, 10],
-    #                             [10, 20, 40, 50, 11]])
-    #     check_inds = np.array([1, 31, 46])
-    #     k = 10
-    #
-    #     output = find_add_srows(lst_no_anno, check_inds, k)
-    #
-    #     expect_output = np.array([[ 1, 10, 31, 40, 10],
-    #                               [11, 15, 41, 45,  5],
-    #                               [ 1, 10, 31, 40, 10],
-    #                               [11, 15, 41, 45,  5]])
-    #
-    #     # Test output type
-    #     self.assertIs(type(output), np.ndarray)
-    #     # Test output size
-    #     self.assertEqual(np.size(output), np.size(expect_output))
-    #     # Test output result
-    #     self.assertEqual(output.tolist(), expect_output.tolist())
-    #
-    #
-    # def test__find_add_erows(self):
-    #
-    #     lst_no_anno= np.array([[  8,   8,  14,  14,  1],
-    #                            [ 14,  14,  56,  56,  1],
-    #                            [  8,   8,  62,  62,  1],
-    #                            [ 56,  56,  62,  62,  1],
-    #                            [ 14,  14, 104, 104,  1],
-    #                            [ 62,  62, 104, 104,  1],
-    #                            [  8,   8, 110, 110,  1],
-    #                            [ 56,  56, 110, 110,  1],
-    #                            [104, 104, 110, 110,  1],
-    #                            [  4,  14,  52,  62, 11],
-    #                            [  4,  14, 100, 110, 11],
-    #                            [ 26,  71,  74, 119, 46]])
-    #     check_inds = np.array([8, 14, 56, 62, 104, 110])
-    #     k = 1
-    #
-    #     output = find_add_erows(lst_no_anno, check_inds, k)
-    #
-    #     expect_output = np.array([[ 14, 14,  62,  62,  1],
-    #                               [ 14, 14, 110, 110,  1],
-    #                               [  4, 13,  52,  61, 10],
-    #                               [  4, 13, 100, 109, 10],
-    #                               [ 14, 14,  62,  62,  1],
-    #                               [  4, 13,  52,  61, 10],
-    #                               [ 14, 14, 110, 110,  1],
-    #                               [  4, 13, 100, 109, 10]])
-    #
-    #     # Test output type
-    #     self.assertIs(type(output), np.ndarray)
-    #     # Test output size
-    #     self.assertEqual(np.size(output), np.size(expect_output))
-    #     # Test output result
-    #     self.assertEqual(output.tolist(), expect_output.tolist())
-         
 
     def test__find_add_mrows(self):
         lst_no_anno_ep1 = np.array([[1, 15, 31, 45, 15],
@@ -150,29 +91,11 @@
                                         [ 1, 10, 31, 40, 10],
                                         [11, 15, 41, 45,  5]])
 
-=======
-    def test__find_add_srows(self): 
-        lst_no_anno = np.array([[1,  15, 31, 45, 15],
-                                [1,  10, 46, 55, 10],
-                                [31, 40, 46, 55, 10],
-                                [10, 20, 40, 50, 11]])
-        check_inds = np.array([1, 31, 46])
-        k = 10
-        
-        output = find_add_srows(lst_no_anno, check_inds, k)
-        
-        expect_output = np.array([[1,  10, 31, 40, 10],
-                                  [11, 15, 41, 45,  5],
-                                  [1,  10, 31, 40, 10],
-                                  [11, 15, 41, 45,  5]])
-        
->>>>>>> 0ec2b8ff
         # Test output type
         self.assertIs(type(output_ep1), np.ndarray)
         # Test output size
         self.assertEqual(np.size(output_ep1), np.size(expect_output_ep2_1))
         # Test output result
-<<<<<<< HEAD
         self.assertEqual(output_ep1.tolist(), expect_output_ep2_1.tolist())
 
         lst_no_anno_ep2= np.array([[4, 4, 14, 14, 1],
@@ -196,44 +119,9 @@
                                         [9, 14, 57, 62, 6]])
 
         self.assertIs(type(output_ep2), np.ndarray)
-=======
-        self.assertEqual(output.tolist(), expect_output.tolist())
-
-    def test__find_add_erows(self):
-        
-        lst_no_anno = np.array([[8,   8,   14,  14,   1],
-                                [14,  14,  56,  56,   1],
-                                [8,   8,   62,  62,   1],
-                                [56,  56,  62,  62,   1],
-                                [14,  14,  104, 104,  1],
-                                [62,  62,  104, 104,  1],
-                                [8,   8,   110, 110,  1],
-                                [56,  56,  110, 110,  1],
-                                [104, 104, 110, 110,  1],
-                                [4,   14,  52,  62,  11],
-                                [4,   14,  100, 110, 11],
-                                [26,  71,  74,  119, 46]])
-        check_inds = np.array([8, 14, 56, 62, 104, 110])
-        k = 1
-
-        output = find_add_erows(lst_no_anno, check_inds, k)
-        
-        expect_output = np.array([[14, 14, 62,  62,   1],
-                                  [14, 14, 110, 110,  1],
-                                  [4,  13, 52,  61,  10],
-                                  [4,  13, 100, 109, 10],
-                                  [14, 14, 62,  62,   1],
-                                  [4,  13, 52,  61,  10],
-                                  [14, 14, 110, 110,  1],
-                                  [4,  13, 100, 109, 10]])
-        
-        # Test output type
-        self.assertIs(type(output), np.ndarray)
->>>>>>> 0ec2b8ff
         # Test output size
         self.assertEqual(np.size(output_ep2), np.size(expect_output_ep2))
         # Test output result
-<<<<<<< HEAD
         self.assertEqual(output_ep2.tolist(), expect_output_ep2.tolist())
 
         lst_no_anno_ep3= np.array([[  8,   8,  14,  14,  1],
@@ -249,55 +137,23 @@
                                [  4,  14, 100, 110, 11],
                                [ 26,  71,  74, 119, 46]])
         check_inds_ep3 =np.array([4, 52, 100])
-=======
-        self.assertEqual(output.tolist(), expect_output.tolist())
-
-    def test__find_add_mrows(self):
-        lst_no_anno = np.array([[8,   8,   14,  14,   1],
-                                [14,  14,  56,  56,   1],
-                                [8,   8,   62,  62,   1],
-                                [56,  56,  62,  62,   1],
-                                [14,  14,  104, 104,  1],
-                                [62,  62,  104, 104,  1],
-                                [8,   8,   110, 110,  1],
-                                [56,  56,  110, 110,  1],
-                                [104, 104, 110, 110,  1],
-                                [4,   14,  52,  62,  11],
-                                [4,   14,  100, 110, 11],
-                                [26,  71,  74,  119, 46]])
-        check_inds = np.array([4, 52, 100])
->>>>>>> 0ec2b8ff
         k = 11
         
         output_ep3 = find_add_mrows(lst_no_anno_ep3, check_inds_ep3, k)
         
-<<<<<<< HEAD
         expect_output_ep3 = np.array([[ 26,  51,  74,  99, 26],
                                   [ 52,  62, 100, 110, 11],
                                   [ 63,  71, 111, 119,  9],
                                   [ 26,  51,  74,  99, 26],
                                   [ 52,  62, 100, 110, 11],
                                   [ 63,  71, 111, 119,  9]])
-=======
-        expect_output = np.array([[26, 51, 74,  99,  26],
-                                  [52, 62, 100, 110, 11],
-                                  [63, 71, 111, 119,  9],
-                                  [26, 51, 74,  99,  26],
-                                  [52, 62, 100, 110, 11],
-                                  [63, 71, 111, 119,  9]])
->>>>>>> 0ec2b8ff
         
         # Test output type
         self.assertIs(type(output_ep3), np.ndarray)
         # Test output size
         self.assertEqual(np.size(output_ep3), np.size(expect_output_ep3))
         # Test output result
-<<<<<<< HEAD
         self.assertEqual(output_ep3.tolist(), expect_output_ep3.tolist())
-        
-=======
-        self.assertEqual(output.tolist(), expect_output.tolist())
->>>>>>> 0ec2b8ff
 
     def test_find_all_repeats(self):
         
