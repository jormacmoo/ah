import scipy.io as sio
import numpy as np
import pandas as pd
import os

from utilities import create_sdm, find_initial_repeats
from search import find_complete_list
from transform import remove_overlaps
from assemble import hierarchical_structure

def csv_to_aligned_hierarchies(file_in, file_out, num_fv_per_shingle, thresh):
    """
    Example of full aligned hierarchies pathway 
    
    Args
    ----
    file_in: str
        name of .csv file to be processed. Contains features across time steps to be analyzed
        - example-  chroma features
    
    file_out: str
        name of file where output will be stored
    
    num_fv_per_shingle: int
        number of feature vectors per shingle. Provides "context" of each individual
        time step, so that for notes CDE if num_fv_per_shingle=2 shingles would be CD, DE
        
    thresh: int
        maximum threshold value. Largest length repeated structure to search for.
    
    Returns
    
    -------
    none: .mat file is saved. Contains variables created for aligned hierarchies. 
    """
    # Import file of feature vectors
    fv_mat = file_in
    
    # Get pairwise distance matrix/self dissimilarity matrix using cosine distance
    self_dissim_mat = create_sdm(fv_mat, num_fv_per_shingle)
    
    # Get thresholded distance matrix
    song_length = self_dissim_mat.shape[0]
    thresh_dist_mat = (self_dissim_mat <= thresh) 
    
    # Extract the diagonals from thresholded distance matrix, saving the repeat pairs
    # the diagonals represent
    all_lst = find_initial_repeats(thresh_dist_mat, np.arange(1,song_length + 1), 0)
    
    # Find smaller repeats which are contained within larger repeats
    complete_lst = find_complete_list(all_lst, song_length)
    

    # Create the dictionary of output variables
    outdict = {}
    outdict['thresh'] = thresh
    
    if np.size(complete_lst) != 0:
        # Remove groups of repeats that overlap in time
        output_tuple = remove_overlaps(complete_lst, song_length)
        
        
        (mat_no_overlaps, key_no_overlaps) = output_tuple[1:3]

        # Distill non-overlapping repeats into essential structure components and
        # use them to build the hierarchical representation
<<<<<<< HEAD
        output_tuple = hierarchical_structure(mat_no_overlaps, key_no_overlaps, song_length, True)
=======
        output_tuple = hierarchical_structure(mat_no_overlaps, key_no_overlaps, song_length,True)
>>>>>>> 1c367c47
        (full_key, full_mat_no_overlaps) = output_tuple[1:3]
        
        outdict['full_key'] = full_key
        outdict['full_mat_no_overlaps'] = full_mat_no_overlaps
        
        # Save list of partial representations contatining only the full hierarchical
        # representation for use in comparison code
        outdict['partial_reps'] = [full_mat_no_overlaps]
        outdict['partial_key'] = [full_key]
        outdict['partial_widths'] = song_length
        outdict['partial_num_blocks'] = np.sum(mat_no_overlaps)
        outdict['num_partials'] = 1
        
        # Create the output file
        sio.savemat(file_out, outdict)
        
    else:
        outdict['full_key'] = []
        outdict['full_mat_no_overlaps'] = []
        
        # Save the empty list of partial representations for use in comparison code
        outdict['partial_reps'] = []
        outdict['partial_key'] = []
        outdict['partial_widths'] = []
        outdict['partial_num_blocks'] = []
        outdict['num_partials'] = 0
        
        # Create the output file
        sio.savemat(file_out, outdict)

        
# Run on example file
file_in = pd.read_csv(os.path.join(os.path.dirname(__file__), "../input.csv")).to_numpy()
file_out = "hierarchical_out_file.mat"
num_fv_per_shingle = 3
thresh = 0.01
csv_to_aligned_hierarchies(file_in, file_out, num_fv_per_shingle, thresh)<|MERGE_RESOLUTION|>--- conflicted
+++ resolved
@@ -64,11 +64,7 @@
 
         # Distill non-overlapping repeats into essential structure components and
         # use them to build the hierarchical representation
-<<<<<<< HEAD
-        output_tuple = hierarchical_structure(mat_no_overlaps, key_no_overlaps, song_length, True)
-=======
         output_tuple = hierarchical_structure(mat_no_overlaps, key_no_overlaps, song_length,True)
->>>>>>> 1c367c47
         (full_key, full_mat_no_overlaps) = output_tuple[1:3]
         
         outdict['full_key'] = full_key
