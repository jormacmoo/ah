--- conflicted
+++ resolved
@@ -447,11 +447,7 @@
     bw_vec: np.array
         vector of lengths of diagonals to be found
         Should be 1,2,3,..., n where n = number of timesteps. 
-<<<<<<< HEAD
-    """
-=======
      """
->>>>>>> 0cd372c5
     # Initialize the input and temporary variables
     thresh_temp = thresh_mat
     
