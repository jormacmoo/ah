--- conflicted
+++ resolved
@@ -34,10 +34,7 @@
 
 import numpy as np
 from scipy import signal
-<<<<<<< HEAD
-=======
 from utilities import add_annotations
->>>>>>> a7cb0788
 
 def __find_add_erows(lst_no_anno, check_inds, k):
     """
@@ -110,32 +107,15 @@
             one_lei = L[lnds,1]             #Ending index of found repeat i
             one_lsj = EJ_li - k + 1         #Starting index of found repeat j
             one_lej = EJ_li                 #Ending index of found repeat j
-<<<<<<< HEAD
-            one_lk = k*np.ones((l_num,1))   #Length of found pair of repeats
-            l_add = np.concatenate((one_lsi, one_lei, one_lsj, one_lej, one_lk), axis = None)
-
-=======
             one_lk = k*np.ones((1,l_num)).astype(int).flatten()         
             l_add = np.vstack((one_lsi,one_lei, one_lsj,one_lej,one_lk))
             l_add = np.transpose(l_add)
-            
->>>>>>> a7cb0788
-            
+     
             # Found pair of repeats on the right side
             two_lsi = L[lnds,0]             #Starting index of found repeat i 
             two_lei = L[lnds,1] - k         #Ending index of ofund repeat i
             two_lsj = L[lnds,2]             #Starting index of found repeat j 
             two_lej = EJ_li - k             #Ending index of found repeat j
-<<<<<<< HEAD
-            two_lk = L[lnds, 4] - k         #Length of found pair of repeats 
-            l_add_left = np.concatenate((two_lsi, two_lei, two_lsj, two_lej, two_lk), axis = None)
-            
-            # Stack the found rows vertically 
-            add_rows = np.vstack((l_add, l_add_left))
-            
-            # Stack all the rows found on the left side of the pairs 
-            add_rows = np.concatenate((add_rows, add_rows), axis = 0)
-=======
             two_lk = L[lnds, 4] - k         #Length of found pair of repeats            
             l_add_left = np.vstack((two_lsi,two_lei, two_lsj,two_lej,two_lk))
             l_add_left = np.transpose(l_add_left)
@@ -145,8 +125,6 @@
                 add_rows = np.vstack((l_add, l_add_left))
             else:
                 add_rows = np.vstack((add_rows, l_add, l_add_left))
->>>>>>> a7cb0788
-            
                 
         #Right Check: Check for CI on the right side of the pairs
         elif rnds.sum(axis = 0) > 0:
@@ -161,14 +139,9 @@
             one_rei = EI_ri                 #Ending index of found repeat i 
             one_rsj = L[rnds, 3] - k + 1    #Starting index of found repeat j
             one_rej = L[rnds,3]             #Ending index of found repeat j 
-<<<<<<< HEAD
-            one_rk = k*np.ones((r_num, 1))  #Length of found pair or repeats
-            r_add = np.concatenate((one_rsi, one_rei, one_rsj, one_rej, one_rk), axis = None)
-=======
             one_rk = k*np.ones((1,r_num)).astype(int).flatten()  #Length of found pair or repeats 
             r_add = np.vstack((one_rsi,one_rei, one_rsj,one_rej,one_rk))
             r_add = np.transpose(r_add)
->>>>>>> a7cb0788
             
             # Found pairs on the right side 
             two_rsi = L[rnds, 0]            #Starting index of found repeat i  
@@ -176,17 +149,6 @@
             two_rsj = L[rnds, 2]            #Starting index of found repeat j
             two_rej = L[rnds, 3] - k        #Ending index of found repeat j 
             two_rk = L[rnds, 4] - k         #Length of found pair or repeats
-<<<<<<< HEAD
-            r_add_right = np.concatenate((two_rsi, two_rei, two_rsj, two_rej, two_rk), axis = None) 
-            
-            # Stack the found rows vertically 
-            add_rows = np.vstack((r_add, r_add_right))
-            
-            # Stack all the rows found on the right side of the pairs 
-            add_rows = np.concatenate((add_rows, add_rows), axis = 0).astype(int)
-                 
-            return add_rows
-=======
             r_add_right = np.vstack((two_rsi,two_rei, two_rsj,two_rej,two_rk))
             r_add_right = np.transpose(r_add_right)
             
@@ -197,7 +159,6 @@
                 add_rows = np.vstack((add_rows, r_add, r_add_right))
                      
     return add_rows
->>>>>>> a7cb0788
 
 def __find_add_mrows(lst_no_anno, check_inds, k): 
     """
@@ -472,15 +433,8 @@
                 add_rows = np.vstack((r_add,r_add_right))
             else:
                 add_rows = np.vstack((add_rows, r_add, r_add_right))
-            
-            
-<<<<<<< HEAD
-            return add_rows 
-
-def find_all_repeats(thresh_mat, bandwidth_vec, thresh_bw):
-    
-=======
-    return add_rows
+                
+                return add_rows
 
 def find_all_repeats(thresh_mat, bw_vec):
     """
@@ -499,23 +453,9 @@
         vector of lengths of diagonals to be found
         Should be 1,2,3,..., n where n = number of timesteps. 
     
-    Returns
-    -------
-    all_lst: np.array
-        list of pairs of repeats that correspond to diagonals
-        in thresh_mat
-        
-    """
->>>>>>> a7cb0788
     # Initialize the input and temporary variables
     thresh_temp = thresh_mat
     
-<<<<<<< HEAD
-    int_all = []  # Interval list for non-overlapping pairs
-    sint_all = [] # Interval list for the left side of the overlapping pairs
-    eint_all = [] # Interval list for the right side of the overlapping pairs
-    mint_all = [] # Interval list for the middle of the overlapping pairs if they exist
-=======
     # Interval list for non-overlapping pairs    
     int_all = np.empty((0,5), int) 
     
@@ -524,7 +464,6 @@
     
     # Interval list for the right side of the overlapping pairs
     eint_all = np.empty((0,5), int) 
->>>>>>> a7cb0788
     
     # Interval list for the middle of the overlapping pairs if they exist
     mint_all = np.empty((0,5), int) 
@@ -536,13 +475,9 @@
         id_mat = np.identity(bw) 
 
         # Search for diagonals of length band_width
-<<<<<<< HEAD
-        DDM = signal.convolve2d(thresh_temp[0:,0:],np.eye(band_width),'valid').astype(int)
-
-=======
+        
         diagonal_mat = signal.convolve2d(thresh_temp, id_mat, 'valid')
         
->>>>>>> a7cb0788
         # Mark where diagonals of length band_width start
         diag_markers = (diagonal_mat == bw).astype(int)
         
@@ -563,10 +498,7 @@
                 
             # List pairs of starts with their ends and the widths of the
             # non-overlapping intervals
-<<<<<<< HEAD
-            int_lst = np.column_stack([start_I,end_I,start_J,end_J,full_band_width * np.ones((num_nonoverlaps,1))]).astype(int)
-
-=======
+            
             i_pairs = np.vstack((start_i[:], match_i[:])).T
             j_pairs = np.vstack((start_j[:], match_j[:])).T
             i_j_pairs = np.hstack((i_pairs, j_pairs))
@@ -574,20 +506,11 @@
             width_col = width.T
             int_lst = np.column_stack((i_pairs, j_pairs, width_col))
         
->>>>>>> a7cb0788
             # Add the new non-overlapping intervals to the full list of
             # non-overlapping intervals
             int_all = np.vstack((int_lst, int_all))
 
             # 2) Overlaps: Search only the overlaps in shingles
-<<<<<<< HEAD
-            overlap_shingles = np.nonzero(np.tril(np.triu(thresh_DDM,1), (full_band_width - 1)))
-            start_I_overlap = np.array(overlap_shingles[0])
-            start_J_overlap = np.array(overlap_shingles[1])
-            num_overlaps = start_I_overlap.shape[0]
-
-            if num_overlaps > 0:
-=======
             
             # Search for paired starts 
             shin_ovrlaps = np.nonzero((np.tril(np.triu(diag_markers, 1),
@@ -597,7 +520,7 @@
             num_ovrlaps = len(start_i_shin)
             
             if num_ovrlaps > 0:
->>>>>>> a7cb0788
+            
                 # Since you are checking the overlaps you need to cut these
                 # intervals into pieces: left, right, and middle. NOTE: the
                 # middle interval may NOT exist
@@ -607,21 +530,7 @@
                 ones_no = np.ones((num_ovrlaps)).astype(int)
 
                 # 2a) Left Overlap
-<<<<<<< HEAD
-                K = start_J_overlap - start_I_overlap  # NOTE: end_J_overlap - end_I_overlap will also equal this,
-                                                       # since the intervals that are overlapping are
-                                                       # the same length. Therefore the "left"
-                                                       # non-overlapping section is the same length as
-                                                       # the "right" non-overlapping section. It does
-                                                       # NOT follow that the "middle" section is equal
-                                                       # to either the "left" or "right" piece. It is
-                                                       # possible, but unlikely.
-                sint_lst = np.column_stack([start_I_overlap,(start_J_overlap - ones_no),start_J_overlap,(start_J_overlap + K - ones_no),K]).astype(int)
-                Is = np.argsort(K) # Return the indices that would sort K
-                Is.reshape(np.size(Is), 1)
-                sint_lst = sint_lst[Is,]
-
-=======
+                
                 K = start_j_shin - start_i_shin  # NOTE: end_J_overlap - end_I_overlap will also equal this,
                                                 # possible, but unlikely.
     
@@ -635,8 +544,6 @@
                 #Is.reshape(np.size(Is), 1)
                 sint_lst = sint_lst[i_s,]
                 
-    
->>>>>>> a7cb0788
                 # Add the new left overlapping intervals to the full list
                 # of left overlapping intervals
                 sint_all = np.vstack((sint_all,sint_lst))
@@ -683,19 +590,7 @@
         
         if thresh_temp.sum() == 0:
             break 
-<<<<<<< HEAD
-        
-    out_lst = sint_all + eint_all + mint_all + int_all
-    all_lst = filter(None, out_lst)
-
-    if out_lst is not None:
-        all_lst = np.vstack(out_lst)
-    else:
-        all_lst = np.array([])
-
-    return all_lst
-=======
-            
+      
     out_lst = np.vstack((sint_all, eint_all, mint_all))
     all_lst = np.vstack((int_all, out_lst))
     
@@ -706,7 +601,6 @@
     all_lst_in = np.lexsort((all_lst[:,0],all_lst[:,2],all_lst[:,4]))
     all_lst = all_lst[all_lst_in]
     return((all_lst).astype(int))
->>>>>>> a7cb0788
 
 def find_complete_list_anno_only(pair_list, song_length):
     """
@@ -799,73 +693,6 @@
     bw_num = np.size(bw_found, axis=0)
     longest_bw = bw_found[-1]
     
-<<<<<<< HEAD
-    # If the longest bandwidth is the length of the song, then remove 
-    # that row or rows 
-    if song_length == longest_bw: 
-        #Find row or rows that needs to be removed 
-        row = np.where(pair_list[:,4] == longest_bw)
-    
-    # If there are multiple rows that have a bw of the length of the song
-    if np.size(row, axis = 1) > 1:
-        # This counter ensures indices will match up with the rows of the 
-        # current pair_list being worked on 
-        counter = 0
-        for index in row[0]:
-            # Finds the index of the row that needs to be removed 
-            row_index = index - counter 
-            # Removes row 
-            pair_list = np.delete(pair_list, row_index, 0)
-            # Increment counter since pair_list has been transformed 
-            counter = counter + 1  
-    else:
-        pair_list = np.delete(pair_list, row[0], 0)
-    
-    # Remove longest bandwidth from list of repeat lengths 
-    longest_unique_index = np.where(bw_found == longest_bw)
-    bw_found = np.delete(bw_found, longest_unique_index, None)
-
-    # Decrement number of unique repeat lengths
-    bw_num = bw_num - np.size(longest_unique_index, axis = 0)
-    
-    # Initalize temp variables
-    p = np.size(pair_list, axis = 0)
-    
-    add_mat = []
-    
-    # Tells you essentially how many unique bandwidths there are thus how many 
-    # times you need search for diagonals 
-    for j in range(1, bw_num + 1):
-    
-        # Set band_width: traverse through each bw found in the list of unique 
-        # bandwidth 
-        band_width = bw_found[j - 1] 
-        # Isolate pairs of repeats that are length bandwidth in two steps 
-        
-        # Step 1: Isolate the indices of the starting pairs 
-        starting = np.where(pair_list[:,4] == band_width) 
-        bsnds = starting[0][0] 
-        
-        # Step 2: Isolate the indices of the ending pairs 
-        ending = np.where(pair_list[:,4] > band_width)
-        if np.size(ending) == 0:
-            bends = p
-        else: 
-            bends = ending[0][0] - 1 
-        
-        # Part A1: Isolate all starting time steps of the repeats of length 
-        # bandwidth
-        start_I = pair_list[bsnds:bends, 0] # 0 = first column
-        start_J = pair_list[bsnds:bends, 2] # 2 = second column
-        all_vec_snds = np.concatenate((start_I, start_J))
-        int_snds = np.unique(all_vec_snds)
-        
-        # Part A2: Isolate all ending time steps of the repeats of length 
-        # bandwidth
-        end_I = pair_list[bsnds:bends, 1] # Similar to definition for SI
-        end_J = pair_list[bsnds:bends, 3] # Similar to definition for SJ
-        all_vec_ends = np.concatenate((end_I,end_J))
-=======
     # If the longest bandwidth is the length of the song, then remove that row
     if song_length == bw_found[-1]: 
         pair_list = np.delete(pair_list,-1,0)
@@ -907,7 +734,7 @@
         end_J = pair_list[bsnds:bend, 3] # Similar to definition for start_J
 
         all_vec_ends = np.concatenate((end_I,end_J),axis=None)
->>>>>>> a7cb0788
+
         int_ends = np.unique(all_vec_ends)
         
         # Part B: Use the current diagonal information to search for diagonals 
@@ -915,39 +742,7 @@
         #       detected because they were contained in larger diagonals that
         #       were removed by our method of eliminating diagonals in
         #       descending order by size
-<<<<<<< HEAD
-        
-        add_srows = find_add_srows(pair_list, int_snds, band_width)
-        add_erows = find_add_mrows(pair_list, int_snds, band_width)
-        add_mrows = find_add_erows(pair_list, int_ends, band_width)
-    
-        
-        # Check if add_srows is empty 
-        outputs = np.array([add_srows, add_erows, add_mrows])
-    
-        col = pair_list.shape[1]
-        add_mat = np.zeros((1, col))
-    
-        for i in range(0, outputs.shape[0]):
-            if sum(outputs[i]) != 0:
-                add_array = outputs[i]
-                add_mat = np.vstack([add_mat, add_array])
-            elif sum(outputs[i] == 0):
-                next 
-        add_mat = np.delete(add_mat, (0), axis=0)
-    
-    
-    # Step 2: Combine pair_list and new_mat. Make sure that you don't have any
-    #         double rows in add_mat. Then find the new list of found 
-    #         bandwidths in combine_mat.
-    
-    if add_mat.size != 0:
-        combo = [pair_list, add_mat]
-        combine_mat = np.concatenate(combo)
-        combine_mat = np.unique(combine_mat, axis=0)
-    else:
-        combine_mat = np.unique(pair_list, axis =0)
-=======
+        
         add_srows = __find_add_srows(pair_list, int_snds,band_width)
         add_mrows = __find_add_mrows(pair_list, int_snds, band_width)
         add_erows = __find_add_erows(pair_list, int_ends, band_width)
@@ -973,7 +768,6 @@
     #         bandwidths in combine_mat.
     combine_mat = np.vstack((pair_list,add_mat))
     combine_mat = np.unique(combine_mat,axis=0)
->>>>>>> a7cb0788
     
     # Return the indices that would sort combine_mat's fourth column
     combine_inds = np.argsort(combine_mat[:,4]) 
@@ -981,26 +775,15 @@
     c = np.size(combine_mat,axis=0)
     
     # Again, find the list of unique repeat lengths
-<<<<<<< HEAD
-    new_bfound = np.unique(combine_mat[:,4])
-    print(new_bfound)
-    new_bw_num = np.size(new_bfound,axis=0)
-    
-=======
+    
     new_bw_found = np.unique(combine_mat[:,4])
     new_bw_num = np.size(new_bw_found,axis=0)
->>>>>>> a7cb0788
+
     full_lst = []
     
     # Step 3: Loop over the new list of found bandwidths to add the annotation
     #         markers to each found pair of repeats
-<<<<<<< HEAD
-    for j in range(1, new_bw_num + 1):
-        # Set band_width: traverse through each bw found in the list of unique
-        # bandwidth 
-        band_width = new_bfound[j - 1] 
-        # Isolate pairs of repeats that are length bandwidth in two steps 
-=======
+    
     for j in range(1,new_bw_num+1):
         new_bw = new_bw_found[j-1]
         
@@ -1016,7 +799,6 @@
             new_bend = np.amin(new_bend)
         else:
             new_bend = c
->>>>>>> a7cb0788
         
         # Step 1: Isolate pairs of repeats in combine_mat that are length 
         # bandwidth
@@ -1034,25 +816,16 @@
         band_width_mat = np.array((combine_mat[new_bsnds:new_bends,]))
         length_band_width_mat = np.size(band_width_mat,axis=0)
         temp_anno_lst = np.concatenate((band_width_mat,\
-<<<<<<< HEAD
-                                        (np.zeros((length_band_width_mat,1)))),axis=1).astype(int)
-        
-=======
                                         (np.zeros((length_band_width_mat,1))))\
                                         ,axis=1).astype(int)
 
->>>>>>> a7cb0788
         # Part C: Get annotation markers for this bandwidth
         temp_anno_lst = add_annotations(temp_anno_lst, song_length)
         full_lst.append(temp_anno_lst)
         final_lst = np.vstack(full_lst)
-<<<<<<< HEAD
-        
-=======
         tem_final_lst = np.lexsort([final_lst[:,2], final_lst[:,0], final_lst[:,5],final_lst[:,4]])
         final_lst = final_lst[tem_final_lst,:]
-    
->>>>>>> a7cb0788
+   
     lst_out = final_lst
         
     return lst_out
