#!/usr/bin/env python3
# -*- coding: utf-8 -*-

"""
assemble.py 

This script find and forms the essential structure components. These 
components are the smallest building blocks that form the basis for every 
repeat in the song. 

These functions ensure each time step of a song is contained in at most one 
of the song's essential  structure component by making none of the repeats 
overlap in time. When a repeats do overlap, these repeats undergo a process 
where they divided until there are only non-overlapping pieces left over. 

    * breakup_overlaps_by_intersect - Extract repeats in input_patter_obj that 
    has the starting indices of the repeats, into the essential structure 
    componets using bw_vec, that has the lengths of each repeat.
    
    * check_overlaps - Compares every pair of groups, determining if there are
    any repeats in any repeats in any pairs of the groups that overlap. 

    * compare_and_cut - Compares two rows of repeats labeled RED and BLUE, and
    determines if there are any overlaps in time between them. If there is, 
    then we cut the repeats in RED and BLUE into up to 3 pieces. 

    * __nums_of_parts - Determine the number of blocks of consecutive time 
    steps in a list of time steps. A block of consecutive time steps represent 
    a distilled section of a repeat.    

    * __inds_to_rows -  Expands a vector containing the starting indices of a 
    piece or two of a repeat into a matrix representation recording when these
    pieces occur in the song with 1's. All remaining entries are marked with 
    0's.

    * merge_based_on_length - Merges repeats that are the same length, as set 
    by full_bandwidth, and are repeats of the same piece of structure

    * merge_rows - Merges rows that have at least one common repeat; said 
    common repeat(s) must occur at the same time step and be of common length

    * hierarchical_structure - Distills the repeats encoded in MATRIX_NO 
    (and KEY_NO) to the essential structure components and then builds the 
    hierarchical representation
    
    * hierarchical_structure_with_vis - Same as hierarchical_structure but this
    also outputs visualizations of the hierarchical representations

"""
import numpy as np
from inspect import signature 
from search import find_all_repeats, find_complete_list_anno_only
from utilities import reconstruct_full_block, get_annotation_lst, get_yLabels
from transform import remove_overlaps
import matplotlib.pyplot as plt
import matplotlib.ticker as plticker
 


<<<<<<< HEAD
=======
    # Find the first instance of each length and give it 1 as an annotation
    # marker    
    unique_keys = np.unique(key_lst)
    
    for i in unique_keys:
        index = np.where(key_lst==i)[0][0]
        full_anno_lst[index] = 1
        
    # Add remaining annotations to anno list  
    for i in range (0,np.size(full_anno_lst)-1):
        if full_anno_lst[i] == 1:
            current_anno = 2
        else:
            full_anno_lst[i]= current_anno
            current_anno = current_anno+1
    
    return full_anno_lst.astype(int)
>>>>>>> 556ec0e1

def breakup_overlaps_by_intersect(input_pattern_obj, bw_vec, thresh_bw):
    """
    Extract repeats in input_pattern_obj that has the starting indices of the 
    repeats, into the essential structure componets using bw_vec, that has the 
    lengths of each repeat. The essential structure components are the 
    smallest building blocks that form the basis for every repeat in the song. 
    
    Args
    ----
        input_pattern_obj: np.array 
            binary matrix with 1's where repeats begin 
            and 0's otherwise 
        
        bw_vec: np.array 
            vector containing the lengths of the repeats
            encoded in input_pattern_obj
        
        thresh_bw: number
            the smallest allowable repeat length 
        
    Returns
    -------
        pattern_no_overlaps: np.array 
            binary matrix with 1's where repeats of 
            essential structure components begin 
        
        pattern_no_overlaps_key: np.array 
            vector containing the lengths of the repeats
            of essential structure components in
            pattern_no_overlaps 
    """
   
    sig = signature(breakup_overlaps_by_intersect)
    params = sig.parameters 
    if len(params) < 3: 
        T = 0 
    else: 
        T = thresh_bw
    
    if (bw_vec.ndim == 1): 
       #Convert a 1D array into 2D vector
       bw_vec = bw_vec[None, : ].reshape(-1,1)
   
    #Initialize input_pattern_obj 
    PNO = input_pattern_obj
    
    #Sort the bw_vec and the PNO so that we process the biggest pieces first
    #Part 1: Sort the lengths in bw_vec in descending order 
    sort_bw_vec = np.sort(bw_vec)   
    desc_bw_vec = sort_bw_vec[::-1]

    #Part 2: Sort the indices of bw_vec in descending order 
    bw_inds = np.flip(np.argsort(bw_vec, axis = 0))
    row_bw_inds = np.transpose(bw_inds).flatten()
    PNO = PNO[row_bw_inds,:]
    T_inds = np.nonzero(bw_vec == T)     
    T_inds = np.array(T_inds) - 1  
    
    if T_inds.size == 0: 
        T_inds = max(bw_vec.shape) 

    PNO_block = reconstruct_full_block(PNO, desc_bw_vec)

    # Check stopping condition -- Are there overlaps?
    while np.sum(np.sum(PNO_block[:T_inds,:],axis = 0)>1) > 0:
        
        # Find all overlaps by comparing the rows of repeats pairwise
        overlaps_PNO_block = check_overlaps(PNO_block)
        
        # Remove the rows with bandwidth T or less from consideration
        overlaps_PNO_block[T_inds:, ] = 0
        overlaps_PNO_block[:,T_inds:] = 0

        # Find the first two groups of repeats that overlap, calling one group
        # RED and the other group BLUE
        [ri,bi] = overlaps_PNO_block.nonzero()
        ri = ri[0]
        bi = bi[0]
       
        #RED overlap 
        red = PNO[ri,:]
        RL = desc_bw_vec[ri,:]
    
        #BLUE overlap 
        blue = PNO[bi,:]  
        BL = desc_bw_vec[bi,:]
   
        # Compare the repeats in RED and BLUE, cutting the repeats in those
        # groups into non-overlapping pieces
        union_mat, union_length = _compare_and_cut(red, RL, blue, BL)          
        PNO = np.delete(PNO, [ri,bi], axis = 0)
        bw_vec = np.delete(desc_bw_vec, [ri,bi], axis = 0)
        
        # Stack the new repeats
        if union_mat.size !=0:
            PNO = np.vstack((PNO, union_mat))
            bw_vec = np.vstack((bw_vec, union_length))
          
        # Check there are any repeats of length 1 that should be merged into
        # other groups of repeats of length 1 and merge them if necessary
        if sum(union_length == 1) > 0:
            PNO, bw_vec = _merge_based_on_length(PNO, bw_vec, 1)
            
        #AGAIN, Sort the bw_vec and the PNO so that we process the biggest 
        #pieces first
        #Part 1: Sort the lengths in bw_vec and indices in descending order
        sort_bw_vec = np.sort(bw_vec,axis = 0)
        desc_bw_vec = sort_bw_vec[::-1] 
        bw_inds = np.flip(np.argsort(bw_vec, axis = 0))
        row_bw_inds = np.transpose(bw_inds).flatten()       
        PNO = PNO[(row_bw_inds),:]
    
        # Find the first row that contains repeats of length less than T and
        # remove these rows from consideration during the next check of the
        # stopping condition
        #T_inds = np.nonzeros(bw_vec == T, 1) 
        T_inds = np.amin(desc_bw_vec == T) - 1
        if T_inds <0:
            T_inds = np.array([])
        else:
            T_inds = np.array(T_inds) # Bends is converted into an array
        
        if T_inds.size == 0:  
            T_inds = max(desc_bw_vec.shape) 
            
        PNO_block = reconstruct_full_block(PNO, desc_bw_vec)
     
    #Sort the lengths in bw_vec in ascending order 
    bw_vec = np.sort(desc_bw_vec,axis = 0)
    #Sort the indices of bw_vec in ascending order     
    bw_inds = np.argsort(desc_bw_vec,axis = 0)
    pattern_no_overlaps = PNO[bw_inds,:].reshape((PNO.shape[0], -1))
    pattern_no_overlaps_key = bw_vec
        
    output = (pattern_no_overlaps, pattern_no_overlaps_key)
    
    return output  


def check_overlaps(input_mat):
    
    """
    Compares every pair of groups, determining if there are any repeats in any
    repeats in any pairs of the groups that overlap.
    
    Args
    ----
    input_mat: np.array(int)
        matrix to be checked for overlaps
    
    Returns
    -------
    overlaps_yn: np.array(bool)
        logical array where (i,j) = 1 if row i of input matrix and row j
        of input matrix overlap and (i,j) = 0 elsewhere
    """
    #Get number of rows and columns
    rs = input_mat.shape[0]
    ws = input_mat.shape[1]

    # R_LEFT -- Every row of INPUT_MAT is repeated RS times to create a 
    # submatrix. We stack these submatrices on top of each other.
    compare_left = np.zeros(((rs*rs), ws))
    
    for i in range(rs):
        compare_add = input_mat[i,:]
        compare_add_mat = np.tile(compare_add, (rs,1))
        a = (i)*rs
        b = ((i+1)*rs)    
        compare_left[a:b, :] = compare_add_mat
        #endfor

    # R_RIGHT -- Stack RS copies of INPUT_MAT on top of itself
    compare_right = np.tile(input_mat, (rs,1))

    # If INPUT_MAT is not binary, create binary temporary objects
    compare_left = compare_left > 0
    compare_right = compare_right > 0

    # Empty matrix to store overlaps
    compare_all = np.zeros((compare_left.shape[0], 1))
    
    # For each row
    for i in range(compare_left.shape[0]):
        # Create new counter
        num_overlaps = 0
        for j in range(compare_left.shape[1]):
            if compare_left[i,j] ==1  and compare_right[i,j] == 1:
                #inc count
                num_overlaps = num_overlaps+1
            #endif
        #endinnerFor and now append num_overlaps to matrix
        compare_all[i,0] = num_overlaps

    compare_all = (compare_all > 0)
    overlap_mat = np.reshape(compare_all, (rs, rs))
   

    # If OVERLAP_MAT is symmetric, only keep the upper-triangular portion. If
    # not, keep all of OVERLAP_MAT.
    check_mat = np.allclose(overlap_mat, overlap_mat.T)
    
    if(check_mat):
        overlap_mat = np.triu(overlap_mat,1)

    # endif
    overlaps_yn = overlap_mat
    
    return overlaps_yn


def __num_of_parts(input_vec, input_start, input_all_starts):   
    """    
    This function is used to determine the number of blocks of consecutive 
    time steps in a list of time steps. A block of consecutive time steps
    represent a distilled section of a repeat. This distilled section will be 
    replicated and the starting indices of the repeats within it will be 
    returned. 
    
    Args
    ----
        input_vec: np.array 
            contains one or two parts of a repeat that are overlap(s) in time 
            that may need to be replicated 
            
        input_start: np.array index 
            starting index for the part to be replicated 
        
        input_all_starts: np.array indices 
            starting indices for replication 
    
    Returns
    -------
        start_mat: np.array 
            array of one or two rows, containing the starting indices of the 
            replicated repeats 
            
        length_vec: np.array 
            column vector containing the lengths of the replicated parts 
    """
    
    # Determine where input_vec has a break
    diff_vec = np.subtract(input_vec[1:], input_vec[:-1])
    diff_vec = np.insert(diff_vec,0,1)
    break_mark = np.where(diff_vec > 1)[0]
   
    #input_vec is consecutive
    if sum(break_mark) == 0: 
        #Initialize start_vec and end_vec
        start_vec = input_vec[0]
        end_vec = input_vec[-1]
        
        #Find the difference between the starts
        add_vec = start_vec - input_start
        #Find the new start of the distilled section
        start_mat = input_all_starts + add_vec

    #input_vec has a break
    else:
        #Initialize start_vec and end_vec
        start_vec = np.zeros((2,1))
        end_vec =  np.zeros((2,1))
        
        #Find the start and end time step of the first part
        start_vec[0] = input_vec[0]
        end_vec[0] = input_vec[break_mark - 1]

        #Find the start and end time step of the second part
        start_vec[1] = input_vec[break_mark]
        end_vec[1] = input_vec[-1]
    
        #Find the difference between the starts
        add_vec = np.array(start_vec - input_start).astype(int)
        #Make sure input_all_starts contains only integers
        input_all_starts = np.array(input_all_starts).astype(int)
        #Create start_mat with two parts
        start_mat = np.vstack((input_all_starts + add_vec[0], input_all_starts + add_vec[1]))
    
    #Get the length of the new repeats
    length_vec = (end_vec - start_vec + 1).astype(int)
    #Create output
    output = (start_mat, length_vec)

    return output

def __inds_to_rows(start_mat, row_length):
    """
    Expands a vector containing the starting indices of a piece or two of a 
    repeat into a matrix representation recording when these pieces occur in 
    the song with 1's. All remaining entries are marked with 0's. 
    
    Args
    ----
        start_mat: np.array 
            matrix of one or two rows, containing the 
            starting indices 
            
        row_length: int 
            length of the rows 
            
    Returns
    -------
        new_mat: np.array 
            matrix of one or two rows, with 1's where 
            the starting indices and 0's otherwise 
    """
    if (start_mat.ndim == 1): 
        #Convert a 1D array into 2D array 
        start_mat = start_mat[None, : ]
    
    #Initialize mat_rows and new_mat
    mat_rows = start_mat.shape[0]
    new_mat = np.zeros((mat_rows,row_length))
    
    for i in range(0, mat_rows):
        inds = start_mat[i,:]
        #Let the starting indices be 1
        new_mat[i,inds] = 1;

    return new_mat.astype(int)

def _merge_based_on_length(full_mat,full_bw,target_bw):
    
    """
    Merges repeats that are the same length, as set 
    by full_bandwidth, and are repeats of the same piece of structure
        
    Args
    ----
    full_mat: np.array
        binary matrix with ones where repeats start and zeroes otherwise
        
    full_bw: np.array
        length of repeats encoded in input_mat
    
    target_bw: np.array
        lengths of repeats that we seek to merge
        
    Returns
    -------    
    out_mat: np.array
        binary matrix with ones where repeats start and zeros otherwise
        with rows of full_mat merged if appropriate
        
    one_length_vec: np.array
        length of the repeats encoded in out_mat
    """
    
    # Sort the elements of full_bandwidth
    temp_bandwidth = np.sort(full_bw,axis=None)
  
    # Return the indices that would sort full_bandwidth
    bnds = np.argsort(full_bw,axis=None) 
    temp_mat = full_mat[bnds,:] 
    
    # Find the unique elements of target_bandwidth
    target_bandwidth = np.unique(target_bw) 
    
    # Number of columns 
    target_size = target_bandwidth.shape[0] 
    
    for i in range(1,target_size+1):
        test_bandwidth = target_bandwidth[i-1]
        
        # Check if temp_bandwidth is equal to test_bandwidth
        inds = (temp_bandwidth == test_bandwidth) 
        
        # If the sum of all inds elements is greater than 1, then execute this 
        # if statement
        if inds.sum() > 1:
            # Isolate rows that correspond to test_bandwidth and merge them
            merge_bw = temp_mat[inds,:]
            merged_mat = _merge_rows(merge_bw,np.array([test_bandwidth]))
            
            # Number of columns
            bandwidth_add_size = merged_mat.shape[0] 
            bandwidth_add = test_bandwidth * \
            np.ones((bandwidth_add_size,1)).astype(int)
         
            if np.any(inds == True):
                # Convert the boolean array inds into an array of integers
                inds = np.array(inds).astype(int)
                remove_inds = np.where(inds == 1)
                
                # Delete the rows that meet the condition set by remove_inds
                temp_mat = np.delete(temp_mat,remove_inds,axis=0)
                temp_bandwidth = np.delete(temp_bandwidth,remove_inds,axis=0)
                     
            # Combine rows into a single matrix
            temp_mat = np.vstack((temp_mat,merged_mat))
                    
            # Indicates temp_bandwidth is an empty array
            if temp_bandwidth.size == 0: 
                temp_bandwidth = np.concatenate(bandwidth_add)
            # Indicates temp_bandwidth is not an empty array
            elif temp_bandwidth.size > 0: 
                temp_bandwidth = np.concatenate((temp_bandwidth,bandwidth_add.flatten()))

            # Return the indices that would sort temp_bandwidth
            bnds = np.argsort(temp_bandwidth) 
            
            # Sort the elements of temp_bandwidth
            temp_bandwidth = np.sort(temp_bandwidth)
            temp_mat = temp_mat[bnds,]

    # Create output
    out_mat = temp_mat
    out_length_vec = temp_bandwidth 
    if out_length_vec.size != 1:      
        out_length_vec = out_length_vec.reshape(-1,1)
    output = (out_mat,out_length_vec) 
    return output


def _compare_and_cut(red, red_len, blue, blue_len):
    
    """
    Compares two rows of repeats labeled RED and BLUE, and determines if there 
    are any overlaps in time between them. If there is, then we cut the 
    repeats in RED and BLUE into up to 3 pieces. 
    
    Args
    ----
        red: np.array 
            binary row vector encoding a set of repeats with 1's where each
            repeat starts and 0's otherwise 
            
        red_len: number 
            length of repeats encoded in red 
            
        blue: np.array 
            binary row vector encoding a set of repeats with 1's where each
            repeat starts and 0's otherwise 
            
        blue_len: number 
            length of repeats encoded in blue 
    Returns
    -------
        union_mat: np.array 
            binary matrix representation of up to three rows encoding
            non-overlapping repeats cut from red and blue
        union_length: np.array 
            vector containing the lengths of the repeats encoded in union_mat
    """
    # Find the total time steps in red
    sn = red.shape[0]
    assert sn == blue.shape[0]
    
    # Find all starting indices in red and store them as a 2d array
    start_red = np.flatnonzero(red)
    start_red = start_red[None, :] 
    
    # Find all starting indices in blue and store them as a 2d array
    start_blue = np.flatnonzero(blue)
    start_blue = start_blue[None, :] 
    
    # Determine if the rows have any intersections
    red_block = reconstruct_full_block(red, red_len)
    blue_block = reconstruct_full_block(blue, blue_len)

    # Find the intersection of red and blue
    red_block = red_block > 0
    blue_block = blue_block > 0 
    purple_block = np.logical_and(red_block, blue_block)   

    # If there is any intersection between the rows, then start comparing one
    # repeat in red to one repeat in blue
    if purple_block.sum() > 0:
        
        # Find number of blocks in red and in blue
        LSR = max(start_red.shape)
        LSB = max(start_blue.shape) 
        
        # Build the pairs of starting indices to search, where each pair
        # contains a starting index in red and a starting index in blue
        red_inds = np.tile(start_red.transpose(), (LSB, 1))
        blue_inds = np.tile(start_blue, (LSR,1))
        tem_blue = blue_inds[0][0]
        for i in range (0,blue_inds.shape[1]):
            for j in range (0,blue_inds.shape[0]):
                tem_blue = np.vstack((tem_blue,blue_inds[j][i]))
        tem_blue = np.delete(tem_blue,1,0) 
        compare_inds = np.concatenate((tem_blue,  red_inds), \
                                      axis = 1)
       
        # Initialize the output variables union_mat and union_length
        union_mat = np.array([])
        union_length = np.array([]) 
    
        # Loop over all pairs of starting indices
        for start_ind in range(0, LSR*LSB):
            
            # Isolate one repeat in red and one repeat in blue
            ri = compare_inds[start_ind, 1]
            bi = compare_inds[start_ind, 0]
            
            red_ri = np.arange(ri, ri+red_len)
            blue_bi = np.arange(bi, bi+blue_len)
            
            # Determine if the blocks intersect and call the intersection
            # purple
            purple = np.intersect1d(red_ri, blue_bi)
            if purple.size != 0: 
            
                # Remove purple from red_ri, call it red_minus_purple
                red_minus_purple = np.setdiff1d(red_ri, purple)
                
                # If red_minus_purple is not empty, then see if there are one
                # or two parts in red_minus_purple.
                # Then cut purple out of all of the repeats in red. 
                if red_minus_purple.size != 0:
                    # red_length_vec will have the length(s) of the parts in 
                    # new_red 
                    red_start_mat, red_length_vec = __num_of_parts(\
                                              red_minus_purple, ri, start_red)
                    
                    # If there are two parts left in red_minus_purple, then 
                    # the new variable new_red, which holds the part(s) of 
                    # red_minus_purple, should have two rows with 1's for the 
                    # starting indices of the resulting pieces and 0's 
                    # elsewhere.                        
                    new_red = __inds_to_rows(red_start_mat, sn)
                
                else:
                    # If red_minus_purple is empty, then set new_red and
                    # red_length_vec to empty
                    new_red = np.array([]) 
                    red_length_vec = np.array([])
           
                # Noting that purple is only one part and in both red_ri and
                # blue_bi, then we need to find where the purple starting
                # indices are in all the red_ri
                purple_in_red_mat,purple_length_vec = __num_of_parts(purple, ri, \
                                                                start_red)
                blue_minus_purple = np.setdiff1d(blue_bi,purple)
                
                # If blue_minus_purple is not empty, then see if there are one
                # or two parts in blue_minus_purple. Then cut purple out of 
                # all of the repeats in blue. 
                if blue_minus_purple.size != 0: 
                    blue_start_mat, blue_length_vec = __num_of_parts(\
                                            blue_minus_purple, bi, start_blue)
                    new_blue = __inds_to_rows(blue_start_mat, sn)

                # If there are two parts left in blue_minus_purple, then the 
                # new variable new_blue, which holds the part(s) of 
                # blue_minus_purple, should have two rows with 1's for the 
                # starting indices of the resulting pieces and 0's elsewhere. 
                else:
                    # If blue_minus_purple is empty, then set new_blue and
                    # blue_length_vec to empty
                    new_blue = np.array([])
                     # Also blue_length_vec will have the length(s) of the 
                     # parts in new_blue.
                    blue_length_vec = np.array([])
                   
                # Recalling that purple is only one part and in both red_rd 
                # and blue_bi, then we need to find where the purple starting
                # indices are in all the blue_ri
                purple_in_blue_mat, purple_length = __num_of_parts(purple, bi, start_blue)
                # Union purple_in_red_mat and purple_in_blue_mat to get
                # purple_start, which stores all the purple indices              
                purple_start = np.union1d(purple_in_red_mat[0], \
                                          purple_in_blue_mat[0]) 
                # Use purple_start to get new_purple with 1's where the repeats
                # in the purple rows start and 0 otherwise.                 
                new_purple = __inds_to_rows(purple_start, sn);
                if new_red.size != 0 or new_blue.size != 0:
                    
                    # Form the outputs
                    # Use the condition check to avoid errors when stacking
                    # an empty array
                    if new_red.size != 0 and new_blue.size == 0 :
                        union_mat = np.vstack((new_red, new_purple))
                        union_length = np.vstack((red_length_vec, purple_length))
                    elif new_red.size == 0 and new_blue.size != 0 :
                        union_mat = np.vstack((new_blue, new_purple))
                        union_length = np.vstack((\
                                              blue_length_vec, purple_length))
                    else:
                        union_mat = np.vstack((new_red, new_blue,new_purple))
                        union_length = np.vstack((red_length_vec,\
                                              blue_length_vec, purple_length))
                    
                    # Merge repeats that are the same length
                    union_mat, union_length = _merge_based_on_length(\
                                        union_mat, union_length, union_length)    
                    
                    # When we find union_mat and union_length in this group,
                    # we break out of the for loop to add them to our final 
                    # output
                    break
                    
                elif new_red.size == 0 and new_blue.size == 0:
                    new_purple_block = reconstruct_full_block(new_purple,\
                                                             np.array([purple_length])) 
                    # Only add the new repeat which has no overlaps
                    if max(new_purple_block[0]) < 2:
                        union_mat = new_purple
                        union_length = np.array([purple_length])
                        break
                
    # Check that there are no overlaps in each row of union_mat
    union_mat_add = np.empty((0,sn), int)
    union_mat_add_length = np.empty((0,1), int)
    union_mat_rminds = np.empty((0,1), int)
    
    # Isolate one row at a time, call it union_row
    for i in range(0, union_mat.shape[0]):
        union_row = union_mat[i,:]
        union_row_width = np.array([union_length[i]]);
        union_row_block = reconstruct_full_block(union_row, union_row_width)
        
        # If there are at least one overlap, then compare and cut that row
        # until there are no overlaps   
        if (np.sum(union_row_block[0]>1)) > 0:
            union_mat_rminds = np.vstack((union_mat_rminds, i))                       
            union_row_new, union_row_new_length = _compare_and_cut(union_row,\
                                union_row_width, union_row, union_row_width)
              
            # Add union_row_new and union_row_new_length to union_mat_add and
            # union_mat_add_length, respectively             
            union_mat_add = np.vstack((union_mat_add, union_row_new))            
            union_mat_add_length = np.vstack((union_mat_add_length,\
                                             union_row_new_length))

    # Remove the old rows from union_mat (as well as the old lengths from
    # union_length)
    if union_mat_rminds.size!=0:
        union_mat = np.delete(union_mat, union_mat_rminds, axis = 0)
        union_length = np.delete(union_length, union_mat_rminds)

    #Add union_row_new and union_row_new_length to union_mat and
    #union_length, respectively, such that union_mat is in order by
    #lengths in union_length       
    if union_mat_add.size!=0:
        union_mat = np.vstack((union_mat, union_mat_add))
    if union_mat_add_length.size!=0:
        union_length = np.vstack((np.array([union_length]).T, union_mat_add_length))
   
    # Make sure union_length is a 2d vector
    if union_length.ndim == 1:
        union_length = np.array([union_length]).T
    if union_mat.size!=0:
        totalArray = np.hstack((union_mat,union_length))
       
        # Sort the totalArray and form the final output
        totalArray = totalArray[np.argsort(totalArray[:, -1])]
        union_mat = totalArray[:, 0:sn] 
        union_length = np.array([totalArray[:,-1]]).T
    
    output = (union_mat, union_length) 
    return output 


def _merge_rows(input_mat, input_width):
    
    """
    Merges rows that have at least one common repeat; said common repeat(s)
    must occur at the same time step and be of common length
    
    Args
    ----
    input_mat: np.array
        binary matrix with ones where repeats start and zeroes otherwise
        
    input_width: int
        length of repeats encoded in input_mat
        
    Returns
    -------
    merge_mat: np.array
        binary matrix with ones where repeats start and zeroes otherwise
    """
       
    # Step 0: initialize temporary variables
    not_merge = input_mat    # Everything must be checked
    merge_mat = np.empty((0,input_mat.shape[1]), int) # Nothing has been merged yet
    merge_key = np.empty((1), int)
    rows = input_mat.shape[0]  # How many rows to merge?
    
    # Step 1: has every row been checked?
    while rows > 0:
        # Step 2: start merge process
        # Step 2a: choose first unmerged row
        row2check = not_merge[0,:]
        
        # Create a comparison matrix
        # with copies of row2check stacked
        # so that r2c_mat is the same
        # size as the set of rows waiting
        # to be merged
        r2c_mat = np.kron(np.ones((rows,1)), row2check) 
               
        # Step 2b: find indices of unmerged overlapping rows
        merge_inds = np.sum(((r2c_mat + not_merge) == 2), axis = 1) > 0
       
        # Step 2c: union rows with starting indices in common with row2check 
        # and remove those rows from input_mat
        union_merge = np.sum(not_merge[merge_inds,:], axis = 0) > 0
        union_merge = union_merge.astype(int)
        not_merge = np.delete(not_merge,np.where(merge_inds==1),0)
       
        # Step 2d: check that newly merged rows do not cause overlaps within
        # row 
        # If there are conflicts, rerun compare_and_cut
        merge_block = reconstruct_full_block(union_merge, input_width)
        
        if np.max(merge_block) > 1:
            (union_merge, union_merge_key) = _compare_and_cut(union_merge,\
            input_width,
            union_merge, input_width)
        else:
            union_merge_key = input_width
        
        # Step 2e: add unions to merge_mat and merge_key          
        merge_mat = np.vstack((merge_mat, union_merge))
        merge_key = np.vstack((merge_key, union_merge_key))
        
        # Step 3: reinitialize rs for stopping condition
        rows = not_merge.shape[0]

    if np.ndim(merge_mat) == 1:
        # Make sure the output is a 2d array
        merge_mat = np.array([merge_mat])
    return merge_mat.astype(int)
      
def hierarchical_structure(matrix_no,key_no,sn):
    """
     Distills the repeats encoded in MATRIX_NO (and KEY_NO) to the essential 
     structure components and then builds the hierarchical representation
    
    Args 
    -----
        matrix_NO: np.array[int]
            binary matrix with 1's where repeats begin and 0's
            otherwise
        key_NO: np.array[int]
            vector containing the lengths of the repeats encoded in matrix_NO
        sn: int
            song length, which is the number of audio shingles
    
    Returns 
    -----
        full_visualization: np.array[int] 
            binary matrix representation for
            full_matrix_NO with blocks of 1's equal to
            the length's prescribed in full_key
            
        full_key: np.array[int]
            vector containing the lengths of the hierarchical
            structure encoded in full_matrix_NO
            
        full_matrix_NO: np.array[int]
            binary matrix with 1's where hierarchical 
            structure begins and 0's otherwise
            
        full_anno_lst: np.array[int]
            vector containing the annotation markers of the 
            hierarchical structure encoded in each row of
            full_matrix_NO
    """
    
    breakup_tuple = breakup_overlaps_by_intersect(matrix_no, key_no, 0)
    
    # # Using PNO and PNO_KEY, we build a vector that tells us the order of the
    # # repeats of the essential structure components.
    PNO = breakup_tuple[0]
    PNO_key = breakup_tuple[1]

    # Get the block representation for PNO, called PNO_BLOCK
    PNO_block = reconstruct_full_block(PNO, PNO_key)

    # Assign a unique (nonzero) number for each row in PNO. We refer these 
    # unique numbers COLORS. 
    num_colors = PNO.shape[0]
    
    num_timesteps = PNO.shape[1]
    
    # Create unique color identifier for num_colors
    color_lst = np.arange(1, num_colors+1)
    
    # Turn it into a column
    color_lst = color_lst.reshape(np.size(color_lst),1)
    color_mat = np.tile(color_lst, (1, num_timesteps))


    # For each time step in row i that equals 1, change the value at that time
    # step to i
    PNO_color = color_mat * PNO

    PNO_color_vec = PNO_color.sum(axis=0)

    
    # Find where repeats exist in time, paying special attention to the starts
    # and ends of each repeat of an essential structure component
    # take sums down columns --- conv to logical
    PNO_block_vec = ( np.sum(PNO_block, axis = 0) ) > 0
    PNO_block_vec = PNO_block_vec.astype(np.float32)

    one_vec = (PNO_block_vec[0:sn-1] - PNO_block_vec[1:sn])
    
    # Find all the blocks of consecutive time steps that are not contained in
    # any of the essential structure components. We call these blocks zero
    # blocks. 
    # Shift PNO_BLOCK_VEC so that the zero blocks are marked at the correct
    # time steps with 1's
    if PNO_block_vec[0] == 0 :
        one_vec = np.insert(one_vec, 0, 1)
    elif PNO_block_vec[0] == 1:
        one_vec = np.insert(one_vec, 0, 0)

    # Assign one new unique number to all the zero blocks

    PNO_color_vec[one_vec == 1] = (num_colors + 1)
    
    
    # We are only concerned with the order that repeats of the essential
    # structure components occur in. So we create a vector that only contains
    # the starting indices for each repeat of the essential structure
    # components.
    
    # We isolate the starting index of each repeat of the essential structure
    # components and save a binary vector with 1 at a time step if a repeat of
    # any essential structure component occurs there
    non_zero_inds = (PNO_color_vec > 0)
    
    num_NZI = non_zero_inds.sum(axis=0)

    PNO_color_inds_only = PNO_color_vec[non_zero_inds]
    
    # For indices that signals the start of a zero block, turn those indices
    # back to 0
    zero_inds_short = (PNO_color_inds_only == (num_colors + 1))
    
    PNO_color_inds_only[zero_inds_short] = 0

    # Create a binary matrix SYMM_PNO_INDS_ONLY such that the (i,j) entry is 1
    # if the following three conditions are true: 
    #     1) a repeat of an essential structure component is the i-th thing in
    #        the ordering
    #     2) a repeat of an essential structure component is the j-th thing in 
    #        the ordering 
    #     3) the repeat occurring in the i-th place of the ordering and the 
    #        one occuring in the j-th place of the ordering are repeats of the
    #        same essential structure component. 
    
    # If any of the above conditions are not true, then the (i,j) entry of
    # SYMM_PNO_INDS_ONLY is 0.
    
    # Turn our pattern row into a square matrix by stacking that row the
    # number of times equal to the columns in that row    
    PNO_IO_mat = np.tile(PNO_color_inds_only,(num_NZI, 1))
    PNO_IO_mat = PNO_IO_mat.astype(np.float32)

    PNO_IO_mask = ((PNO_IO_mat > 0).astype(np.float32) + \
                   (PNO_IO_mat.transpose() > 0).astype(np.float32)) == 2
    symm_PNO_inds_only = (PNO_IO_mat.astype(np.float32) == \
                          PNO_IO_mat.transpose().astype(np.float32)) * \
                          PNO_IO_mask

    # Extract all the diagonals in SYMM_PNO_INDS_ONLY and get pairs of 
    # repeated sublists in the order that repeats of essential structure
    # components.
    
    # These pairs of repeated sublists are the basis of our hierarchical
    # representation.
        
    NZI_lst = find_all_repeats(symm_PNO_inds_only, np.arange(1,num_NZI+1))                 
    
    ''' CHECK REMOVE INDS STUFF '''
    remove_inds = (NZI_lst[:,0] == NZI_lst[:,2])

    # Remove any pairs of repeats that are two copies of the same repeat (i.e.
    # a pair (A,B) where A == B)
    if np.any(remove_inds == True):
        remove_inds = np.array(remove_inds).astype(int)
        remove = np.where(remove_inds == 1)
        NZI_lst = np.delete(NZI_lst,remove,axis=0)
        
    # Add the annotation markers to the pairs in NZI_LST
    NZI_lst_anno = find_complete_list_anno_only(NZI_lst, num_NZI)

    output_tuple = remove_overlaps(NZI_lst_anno, num_NZI)
    (NZI_matrix_no,NZI_key_no) = output_tuple[1:3]
     
    NZI_pattern_block = reconstruct_full_block(NZI_matrix_no, NZI_key_no)

    nzi_rows = NZI_pattern_block.shape[0]
    
    # Find where all blocks start and end
    pattern_starts = np.nonzero(non_zero_inds)[0]

    pattern_ends = np.array([pattern_starts[1: ] - 1]) 
    pattern_ends = np.insert(pattern_ends,np.shape(pattern_ends)[1], sn-1)
    pattern_lengths = np.array(pattern_ends - pattern_starts+1) 

    full_visualization = np.zeros((nzi_rows, sn))
    full_matrix_no = np.zeros((nzi_rows, sn))       

    
    for i in range(0,num_NZI):
        repeated_sect = \
        NZI_pattern_block[:,i].reshape(np.shape(NZI_pattern_block)[0], 1)
        full_visualization[:,pattern_starts[i]:pattern_ends[i]+1] = \
        np.tile(repeated_sect,(1,pattern_lengths[i]))
        full_matrix_no[:,pattern_starts[i]] = NZI_matrix_no[:,i]
    
    # Get FULL_KEY, the matching bandwidth key for FULL_MATRIX_NO
    full_key = np.zeros((nzi_rows,1))
    find_key_mat = full_visualization + full_matrix_no
    
    for i in range(0,nzi_rows):
        one_start = np.where(find_key_mat[i,:] == 2)[0][0]
        temp_row = find_key_mat[i,:]
        temp_row[0:one_start+1] = 1
        find_zero = np.where(temp_row == 0)[0][0]

        if np.size(find_zero) == 0:
            find_zero = sn

        find_two = np.where(temp_row == 2)[0][0]
        if np.size(find_two) == 0:
            find_two = sn

        one_end = np.minimum(find_zero,find_two);
        full_key[i] = one_end - one_start;
      
    full_key_inds = np.argsort(full_key, axis = 0)
    
    
    # Switch to row
    full_key_inds = full_key_inds[:,0]
    full_key = np.sort(full_key, axis = 0)
    full_visualization = full_visualization[full_key_inds,:]
    full_matrix_no = full_matrix_no[full_key_inds,:]
              
    # Remove rows of our hierarchical representation that contain only one
    # repeat        
    inds_remove = np.where(np.sum(full_matrix_no,1) <= 1)
    #inds_remove = np.array([1])
    full_key = np.delete(full_key, inds_remove, axis = 0)

    full_matrix_no = np.delete(full_matrix_no, inds_remove, axis = 0)
    full_visualization = np.delete(full_visualization, inds_remove, axis = 0)


    full_anno_lst = get_annotation_lst(full_key)
            
    # print('full_visualization:',full_visualization) 
    # print('full_key:',full_key)
    # print('full_matrix_no:',full_matrix_no)     
    # print('full_anno_lst:',full_anno_lst)        
    output = (full_visualization,full_key,full_matrix_no,full_anno_lst)
    
    return output


def hierarchical_structure_with_vis(matrix_no,key_no,sn):
    """
     Distills the repeats encoded in MATRIX_NO (and KEY_NO) to the essential 
     structure components and then builds the hierarchical representation
    
    Args 
    -----
        matrix_NO: np.array[int]
            binary matrix with 1's where repeats begin and 0's
            otherwise
        key_NO: np.array[int]
            vector containing the lengths of the repeats encoded in matrix_NO
        sn: int
            song length, which is the number of audio shingles
    
    Returns 
    -----
        full_visualization: np.array[int] 
            binary matrix representation for
            full_matrix_NO with blocks of 1's equal to
            the length's prescribed in full_key
            
        full_key: np.array[int]
            vector containing the lengths of the hierarchical
            structure encoded in full_matrix_NO
            
        full_matrix_NO: np.array[int]
            binary matrix with 1's where hierarchical 
            structure begins and 0's otherwise
            
        full_anno_lst: np.array[int]
            vector containing the annotation markers of the 
            hierarchical structure encoded in each row of
            full_matrix_NO
    """
    
    breakup_tuple = breakup_overlaps_by_intersect(matrix_no, key_no, 0)
    
    # Using PNO and PNO_KEY, we build a vector that tells us the order of the
    # repeats of the essential structure components.
    PNO = breakup_tuple[0]
    PNO_key = breakup_tuple[1]
    
    # Get the block representation for PNO, called PNO_BLOCK
    PNO_block = reconstruct_full_block(PNO, PNO_key)

    # IMAGE 1 construction
    PNO_anno = get_annotation_lst(PNO_key)
    PNO_yLabels = get_yLabels(PNO_key,PNO_anno)
    num_PNO_rows = np.size(PNO,axis = 0)
    twos = np.full((num_PNO_rows, sn), 2, dtype=int)
    vis_array = twos - (PNO_block + PNO)
    fig, ax = plt.subplots(1,1)
    SDM = ax.imshow(vis_array, cmap='gray',aspect = 10)
    plt.title('image 1')
    ax.set_yticklabels(PNO_yLabels)
    plt.show()

    # Assign a unique (nonzero) number for each row in PNO. We refer these 
    # unique numbers COLORS. 
    num_colors = PNO.shape[0]
    
    num_timesteps = PNO.shape[1]
    
    # Create unique color identifier for num_colors
    color_lst = np.arange(1, num_colors+1)
    
    # Turn it into a column
    color_lst = color_lst.reshape(np.size(color_lst),1)
    color_mat = np.tile(color_lst, (1, num_timesteps))


    # For each time step in row i that equals 1, change the value at that time
    # step to i
    PNO_color = color_mat * PNO

    PNO_color_vec = PNO_color.sum(axis=0)

    
    # Find where repeats exist in time, paying special attention to the starts
    # and ends of each repeat of an essential structure component
    # take sums down columns --- conv to logical
    PNO_block_vec = ( np.sum(PNO_block, axis = 0) ) > 0
    PNO_block_vec = PNO_block_vec.astype(np.float32)

    one_vec = (PNO_block_vec[0:sn-1] - PNO_block_vec[1:sn])
    
    # Find all the blocks of consecutive time steps that are not contained in
    # any of the essential structure components. We call these blocks zero
    # blocks. 
    # Shift PNO_BLOCK_VEC so that the zero blocks are marked at the correct
    # time steps with 1's
    if PNO_block_vec[0] == 0 :
        one_vec = np.insert(one_vec, 0, 1)
    elif PNO_block_vec[0] == 1:
        one_vec = np.insert(one_vec, 0, 0)

    # Assign one new unique number to all the zero blocks

    PNO_color_vec[one_vec == 1] = (num_colors + 1)
    
    
    # We are only concerned with the order that repeats of the essential
    # structure components occur in. So we create a vector that only contains
    # the starting indices for each repeat of the essential structure
    # components.
    
    # We isolate the starting index of each repeat of the essential structure
    # components and save a binary vector with 1 at a time step if a repeat of
    # any essential structure component occurs there
    non_zero_inds = (PNO_color_vec > 0)
    
    num_NZI = non_zero_inds.sum(axis=0)

    PNO_color_inds_only = PNO_color_vec[non_zero_inds]
    
    # For indices that signals the start of a zero block, turn those indices
    # back to 0
    zero_inds_short = (PNO_color_inds_only == (num_colors + 1))
    
    PNO_color_inds_only[zero_inds_short] = 0

    # Create a binary matrix SYMM_PNO_INDS_ONLY such that the (i,j) entry is 1
    # if the following three conditions are true: 
    #     1) a repeat of an essential structure component is the i-th thing in
    #        the ordering
    #     2) a repeat of an essential structure component is the j-th thing in 
    #        the ordering 
    #     3) the repeat occurring in the i-th place of the ordering and the 
    #        one occuring in the j-th place of the ordering are repeats of the
    #        same essential structure component. 
    
    # If any of the above conditions are not true, then the (i,j) entry of
    # SYMM_PNO_INDS_ONLY is 0.
    
    # Turn our pattern row into a square matrix by stacking that row the
    # number of times equal to the columns in that row    
    PNO_IO_mat = np.tile(PNO_color_inds_only,(num_NZI, 1))
    PNO_IO_mat = PNO_IO_mat.astype(np.float32)

    PNO_IO_mask = ((PNO_IO_mat > 0).astype(np.float32) + \
                   (PNO_IO_mat.transpose() > 0).astype(np.float32)) == 2
    symm_PNO_inds_only = (PNO_IO_mat.astype(np.float32) == \
                          PNO_IO_mat.transpose().astype(np.float32)) * \
                          PNO_IO_mask

    
    #IMAGE 2
    fig, ax = plt.subplots(1,1)
    SDM = ax.imshow(symm_PNO_inds_only, cmap='binary',aspect = 0.8)
    plt.title('image 2')
    plt.show()
    
    # Extract all the diagonals in SYMM_PNO_INDS_ONLY and get pairs of 
    # repeated sublists in the order that repeats of essential structure
    # components.
    
    # These pairs of repeated sublists are the basis of our hierarchical
    # representation.
        
    NZI_lst = find_all_repeats(symm_PNO_inds_only, np.arange(1,num_NZI+1))                 
    
    ''' CHECK REMOVE INDS STUFF '''
    remove_inds = (NZI_lst[:,0] == NZI_lst[:,2])

    # Remove any pairs of repeats that are two copies of the same repeat (i.e.
    # a pair (A,B) where A == B)
    if np.any(remove_inds == True):
        remove_inds = np.array(remove_inds).astype(int)
        remove = np.where(remove_inds == 1)
        NZI_lst = np.delete(NZI_lst,remove,axis=0)
        
    # Add the annotation markers to the pairs in NZI_LST
    NZI_lst_anno = find_complete_list_anno_only(NZI_lst, num_NZI)

    output_tuple = remove_overlaps(NZI_lst_anno, num_NZI)
    (NZI_matrix_no,NZI_key_no) = output_tuple[1:3]
     
    NZI_pattern_block = reconstruct_full_block(NZI_matrix_no, NZI_key_no)
    
    #IMAGE 3
    fig, ax = plt.subplots(1,1)
    SDM = ax.imshow(NZI_pattern_block, cmap='binary',aspect = 0.8)
    plt.title('image 3')
    plt.show()
    
    #IMAGE 4
    fig, ax = plt.subplots(1,1)
    SDM = ax.imshow((NZI_pattern_block+NZI_matrix_no), cmap='binary',aspect = 0.8)
    plt.title('image 4')
    plt.show()
    
    
    nzi_rows = NZI_pattern_block.shape[0]
    
    # Find where all blocks start and end
    pattern_starts = np.nonzero(non_zero_inds)[0]

    pattern_ends = np.array([pattern_starts[1: ] - 1]) 
    pattern_ends = np.insert(pattern_ends,np.shape(pattern_ends)[1], sn-1)
    pattern_lengths = np.array(pattern_ends - pattern_starts+1) 

    full_visualization = np.zeros((nzi_rows, sn))
    full_matrix_no = np.zeros((nzi_rows, sn))       

    
    for i in range(0,num_NZI):
        repeated_sect = \
        NZI_pattern_block[:,i].reshape(np.shape(NZI_pattern_block)[0], 1)
        full_visualization[:,pattern_starts[i]:pattern_ends[i]+1] = \
        np.tile(repeated_sect,(1,pattern_lengths[i]))
        full_matrix_no[:,pattern_starts[i]] = NZI_matrix_no[:,i]
    
    # Get FULL_KEY, the matching bandwidth key for FULL_MATRIX_NO
    full_key = np.zeros((nzi_rows,1))
    find_key_mat = full_visualization + full_matrix_no
    
    for i in range(0,nzi_rows):
        one_start = np.where(find_key_mat[i,:] == 2)[0][0]
        temp_row = find_key_mat[i,:]
        temp_row[0:one_start+1] = 1
        find_zero = np.where(temp_row == 0)[0][0]

        if np.size(find_zero) == 0:
            find_zero = sn

        find_two = np.where(temp_row == 2)[0][0]
        if np.size(find_two) == 0:
            find_two = sn

        one_end = np.minimum(find_zero,find_two);
        full_key[i] = one_end - one_start;
      
    full_key_inds = np.argsort(full_key, axis = 0)
    
    
    # Switch to row
    full_key_inds = full_key_inds[:,0]
    full_key = np.sort(full_key, axis = 0)
    full_visualization = full_visualization[full_key_inds,:]
    full_matrix_no = full_matrix_no[full_key_inds,:]
              
    # Remove rows of our hierarchical representation that contain only one
    # repeat        
    inds_remove = np.where(np.sum(full_matrix_no,1) <= 1)
    #inds_remove = np.array([1])
    full_key = np.delete(full_key, inds_remove, axis = 0)

    full_matrix_no = np.delete(full_matrix_no, inds_remove, axis = 0)
    full_visualization = np.delete(full_visualization, inds_remove, axis = 0)


    full_anno_lst = get_annotation_lst(full_key)
            
    # print('full_visualization:',full_visualization) 
    # print('full_key:',full_key)
    # print('full_matrix_no:',full_matrix_no)     
    # print('full_anno_lst:',full_anno_lst)        
    output = (full_visualization,full_key,full_matrix_no,full_anno_lst)
    
    #IMAGE 5
    full_anno_lst = get_annotation_lst(full_key)
    vis_yLabels = get_yLabels(full_key, full_anno_lst)
    
    num_vis_rows = np.size(full_visualization,axis = 0)
    twos = np.full((num_vis_rows, sn), 2, dtype=int)
    vis_array = twos-(full_visualization+full_matrix_no)
    
    fig, ax = plt.subplots(1,1)
    SDM = ax.imshow(vis_array, cmap='gray',aspect = 5)
    plt.title('image 5')
    
    loc = plticker.MultipleLocator(base=1.0) # this locator puts ticks at regular intervals
    ax.yaxis.set_major_locator(loc)
    ax.set_yticklabels(vis_yLabels)
    plt.show()
    
    
    return output<|MERGE_RESOLUTION|>--- conflicted
+++ resolved
@@ -56,27 +56,6 @@
 import matplotlib.ticker as plticker
  
 
-
-<<<<<<< HEAD
-=======
-    # Find the first instance of each length and give it 1 as an annotation
-    # marker    
-    unique_keys = np.unique(key_lst)
-    
-    for i in unique_keys:
-        index = np.where(key_lst==i)[0][0]
-        full_anno_lst[index] = 1
-        
-    # Add remaining annotations to anno list  
-    for i in range (0,np.size(full_anno_lst)-1):
-        if full_anno_lst[i] == 1:
-            current_anno = 2
-        else:
-            full_anno_lst[i]= current_anno
-            current_anno = current_anno+1
-    
-    return full_anno_lst.astype(int)
->>>>>>> 556ec0e1
 
 def breakup_overlaps_by_intersect(input_pattern_obj, bw_vec, thresh_bw):
     """
