#!/usr/bin/env python3
# -*- coding: utf-8 -*-
""" 
utilities.py 

This script when imported as a module allows search.py, transform.py and 
assemble.py in the ah package to run smoothly. 

This file contains the following functions:
    
    * create_sdm - Creates a self-dissimilarity matrix; this matrix is found 
    by creating audio shingles from feature vectors, and finding cosine 
    distance between shingles. 
    
    * find_initial_repeats - Finds all diagonals present in thresh_mat, 
    removing each diagonal as it is found.
    
    * stretch_diags - Fills out diagonals in binary self dissimilarity matrix
    from diagonal starts and lengths.

    * add_annotations - Adds annotations to each pair of repeated structures 
    according to their length and order of occurence. 
    
    * __find_song_pattern - Stitches information about repeat locations from 
    thresh_diags matrix into a single row. 
    
    * reconstruct_full_block - Creates a record of when pairs of repeated
    structures occur, from the first beat in the song to the last beat of the
    song. Pairs of repeated structures are marked with 1's. 
    
    * reformat - Transforms a binary matrix representation of when repeats 
    occur in a song into a list of repeated structures detailing the length
    and occurence of each repeat.      
        
    * get_annotation_lst - Gets one annotation marker vector, given vector of
    lengths key_lst.
    
    * get_yLabels - Generates the labels for a visualization.
    
"""

import numpy as np
from scipy import signal
import scipy.sparse as sps
import scipy.spatial.distance as spd

def create_sdm(fv_mat, num_fv_per_shingle):
    """
    Creates self-dissimilarity matrix; this matrix is found by creating audio 
    shingles from feature vectors, and finding the cosine distance between 
    shingles.
    
    Args
    ----
    fv_mat: np.array
        matrix of feature vectors where each column is a timestep and each row
        includes feature information i.e. an array of 144 columns/beats and 12
        rows corresponding to chroma values
        
    num_fv_per_shingle: int
        number of feature vectors per audio shingle
    
    Returns
    -------
    self_dissim_mat: np.array 
        self dissimilarity matrix with paired cosine distances between 
        shingles
        
    """
    
    [num_rows, num_columns] = fv_mat.shape
    
    if num_fv_per_shingle == 1:
        mat_as = fv_mat
    else:
        mat_as = np.zeros(((num_rows * num_fv_per_shingle),
                           (num_columns - num_fv_per_shingle + 1)))
        for i in range(1, num_fv_per_shingle+1):
            # Use feature vectors to create an audio shingle
            # for each time step and represent these shingles
            # as vectors by stacking the relevant feature
            # vectors on top of each other
            mat_as[((i-1)*num_rows+1)-1:(i*num_rows), : ] = fv_mat[:, 
                   i-1:(num_columns- num_fv_per_shingle + i)]

    # Build the pairwise-cosine distance matrix between audio shingles
    sdm_row = spd.pdist(mat_as.T, 'cosine')
    
    # Build self dissimilarity matrix by changing the condensed 
    # pairwise-cosine distance matrix to a redundant matrix
    self_dissim_mat = spd.squareform(sdm_row)
    
    return self_dissim_mat
  
      
def find_initial_repeats(thresh_mat, bandwidth_vec, thresh_bw):
    """
    Looks for the largest repeated structures in thresh_mat. Finds all 
    repeated structures, represented as diagonals present in thresh_mat, 
    and then stores them with their start/end indices and lengths in a 
    list. As each diagonal is found, they are removed to avoid identifying
    repeated sub-structures. 
  
    Args
    ----
        thresh_mat: np.array[int]
            thresholded matrix that we extract diagonals from

        bandwidth_vec: np.array[1D,int]
            vector of lengths of diagonals to be found. Should be 1,2,3,..... 
            n where n = num_timesteps

        thresh_bw: int
            smallest allowed diagonal length

    Returns
    -------
        all_lst: np.array[int]
            list of pairs of repeats that correspond to 
            diagonals in thresh_mat
            
    """

    # Initialize the input and temporary variables
    thresh_temp = thresh_mat
<<<<<<< HEAD
    
    # For removing already found diagonals 
    Tbw = thresh_bw; 
=======
>>>>>>> c932acb2

    # Interval list for non-overlapping pairs    
    int_all =  np.empty((0,5), int)
    
    # Interval list for the left side of the overlapping pairs
    sint_all = np.empty((0,5), int)
    
    # Interval list for the right side of the overlapping pairs
    eint_all = np.empty((0,5), int) 
    
    # Interval list for the middle of the overlapping pairs if they exist
    mint_all = np.empty((0,5), int) 

    # Loop over all bandwidths from n to 1
    for bw in np.flip((bandwidth_vec)):
        if bw > thresh_bw:
            # Use convolution matrix to find diagonals of length bw 
            id_mat = np.identity(bw) 

            # Search for diagonals of length band_width
            diagonal_mat = signal.convolve2d(thresh_temp, id_mat, 'valid')
        
            # Mark where diagonals of length band_width start
            diag_markers = (diagonal_mat == bw).astype(int)
            
            if sum(diag_markers).any() > 0:
                full_bw = bw
                
                #1) Non-Overlaps: Search outside the overlapping shingles
                upper_tri = np.triu(diag_markers, full_bw)
                
                # Search for paired starts 
                (start_i, start_j) = upper_tri.nonzero() 
                start_i = start_i + 1
                start_j = start_j + 1
              
                # Find the matching ends for the previously found starts 
                match_i = start_i + (full_bw - 1)
                match_j = start_j + (full_bw - 1)

                # List pairs of starts with their ends and the widths of the
                # non-overlapping interval
                i_pairs = np.vstack((start_i[:], match_i[:])).T
                j_pairs = np.vstack((start_j[:], match_j[:])).T
                i_j_pairs = np.hstack((i_pairs, j_pairs))
                width = np.repeat(full_bw, i_j_pairs.shape[0], axis=0)
                width_col = width.T
                int_lst = np.column_stack((i_pairs, j_pairs, width_col))
        
                # Add the new non-overlapping intervals to the full list of
                # non-overlapping intervals
                int_all = np.vstack((int_lst, int_all))
                
                # 2) Overlaps: Search only the overlaps in shingles
                
                # Search for paired starts 
                shin_ovrlaps = np.nonzero((np.tril(np.triu(diag_markers, -1),
                                                  (full_bw-1))))
                start_i_shin = np.array(shin_ovrlaps[0]+1) # row
                start_j_shin = np.array(shin_ovrlaps[1]+1) # column
                num_ovrlaps = len(start_i_shin)
                
                if (num_ovrlaps == 1 and start_i_shin == start_j_shin): 
                    i_sshin = np.concatenate((start_i_shin,start_i_shin+ \
                                              (full_bw - 1)),axis = None)
                    j_sshin = np.concatenate((start_j_shin,start_j_shin+ \
                                              (full_bw - 1)),axis = None)
                    i_j_pairs = np.hstack((i_sshin,j_sshin))
                    sint_lst = np.hstack((i_j_pairs,full_bw))
                    sint_all = np.vstack((sint_all, sint_lst))
                    
                elif num_ovrlaps > 0:
                    # Since you are checking the overlaps you need to cut these
                    # intervals into pieces: left, right, and middle. NOTE: the
                    # middle interval may NOT exist
                    
                    # Vector of 1's that is the length of the number of
                    # overlapping intervals. This is used a lot. 
                    ones_no = np.ones(num_ovrlaps);

                    # 2a) Left Overlap
                    K = start_j_shin - start_i_shin
                    
                    i_sshin = np.vstack((start_i_shin[:], (start_j_shin[:] -\
                                                           ones_no[:]))).T
                    j_sshin = np.vstack((start_j_shin[:], (start_j_shin[:] + \
                                                           K - ones_no[:]))).T
                    sint_lst = np.column_stack((i_sshin,j_sshin,K.T))
                    
                    i_s = np.argsort(K) # Return the indices that would sort K
                    sint_lst = sint_lst[i_s,]
                    
                    # Remove the pairs that fall below the bandwidth threshold
                    cut_s = np.argwhere((sint_lst[:,4] > thresh_bw))
                    cut_s = cut_s.T
                    sint_lst = sint_lst[cut_s][0]
    
                    # Add the new left overlapping intervals to the full list
                    # of left overlapping intervals
                    sint_all = np.vstack((sint_all,sint_lst))
                    
                    # 2b) Right Overlap
                    end_i_shin = start_i_shin + (full_bw-1)
                    end_j_shin = start_j_shin + (full_bw-1)
                
                    i_eshin = np.vstack((end_i_shin[:] + ones_no[:] - K, \
                                         end_i_shin[:])).T
                    j_eshin = np.vstack((end_i_shin[:] + ones_no[:], \
                                         end_j_shin[:])).T
                    eint_lst = np.column_stack((i_eshin,j_eshin,K.T))
                
                    i_e = np.lexsort(K) # Return the indices that would sort K
                    eint_lst = eint_lst[i_e:,]
                    
                    # Remove the pairs that fall below the bandwidth threshold
                    cut_e = np.argwhere((eint_lst[:,4] > thresh_bw))
                    cut_e = cut_e.T
                    eint_lst = eint_lst[cut_e][0]
    
                    # Add the new right overlapping intervals to the full list of
                    # right overlapping intervals
                    eint_all = np.vstack((eint_all,eint_lst))

                    # 2) Middle Overlap
                    
                    mnds = (end_i_shin - start_j_shin - K + ones_no) > 0
                
                    if sum(mnds) > 0:
                        i_middle = (np.vstack((start_j_shin[:], \
                                               end_i_shin[:] - K ))) * mnds
                        i_middle = i_middle.T
                        i_middle = i_middle[np.all(i_middle != 0, axis=1)]
                        
                        
                        j_middle = (np.vstack((start_j_shin[:] + K, \
                                               end_i_shin[:])))  * mnds 
                        j_middle = j_middle.T
                        j_middle = j_middle[np.all(j_middle != 0, axis=1)]
                        
                        
                        k_middle = np.vstack((end_i_shin[mnds] - \
                                              start_j_shin[mnds] - K[mnds] \
                                              + ones_no[mnds]))
                        k_middle = k_middle.T
                        k_middle = k_middle[np.all(k_middle != 0, axis=1)]
        
                        mint_lst = np.column_stack((i_middle,j_middle,k_middle.T))
                                                
<<<<<<< HEAD
                        # Remove the pairs that fall below the 
                        # bandwidth threshold 
                        cut_m = np.argwhere((mint_lst[:,4] > Tbw))
=======
                    # Remove the pairs that fall below the bandwidth threshold 
                        cut_m = np.argwhere((mint_lst[:,4] > thresh_bw))
>>>>>>> c932acb2
                        cut_m = cut_m.T
                        mint_lst = mint_lst[cut_m][0]
                    
                        mint_all = np.vstack((mint_all, mint_lst))

            # Remove found diagonals of length BW from consideration
            SDM = stretch_diags(diag_markers, bw)
            thresh_temp = np.logical_xor(thresh_temp,SDM)

            if thresh_temp.sum() == 0:
                break
    
    # Combine all found pairs of repeats
    out_lst = np.vstack((sint_all, eint_all, mint_all))
    all_lst = np.vstack((int_all, out_lst))
    
<<<<<<< HEAD
    # Sort the output array first by repeat length, then by starts of i and 
    # finally by j
    inds = np.lexsort((all_lst[:,2],all_lst[:,0],all_lst[:,4]))
    all_lst = np.array(all_lst)[inds]
=======
    inds = np.lexsort((all_lst[:,2],all_lst[:,0],all_lst[:,4]))
    all_lst = all_lst[inds]
>>>>>>> c932acb2
    
    return(all_lst.astype(int))


def stretch_diags(thresh_diags, band_width):
    """
    Creates binary matrix with full length diagonals from binary matrix of
    diagonal starts and length of diagonals.
                                                                                 
    Args
    ----
    thresh_diags: np.array
        binary matrix where entries equal to 1 signal the existence 
        of a diagonal
    
    band_width: int
        length of encoded diagonals
    
    Returns
    -------
    stretch_diag_mat: np.array [boolean]
        logical matrix with diagonals of length band_width starting 
        at each entry prescribed in thresh_diag
        
    """

    # Creates size of returned matrix
    n = thresh_diags.shape[0] + band_width - 1
    temp_song_marks_out = np.zeros(n)
    (jnds, inds) = thresh_diags.nonzero()
    
    subtemp = np.identity(band_width)
    
    # Expands each entry in thresh_diags into diagonal of
    # length band width
    for i in range(inds.shape[0]):
        tempmat = np.zeros((n,n))
        tempmat[inds[i]:(inds[i] + band_width), 
                jnds[i]:(jnds[i] + band_width)] = subtemp
        temp_song_marks_out = temp_song_marks_out + tempmat
                
    # Ensures that stretch_diag_mat is a binary matrix
    stretch_diag_mat = (temp_song_marks_out > 0)
    
    return stretch_diag_mat


def add_annotations(input_mat, song_length):
 
    """
    Adds annotations to the pairs of repeats in input_mat.

    Args
    ----
    input_mat: np.array
        list of pairs of repeats. The first two columns refer to 
        the first repeat of the pair. The third and fourth columns refer
        to the second repeat of the pair. The fifth column refers to the
        repeat lengths. The sixth column contains any previous annotations,
        which will be removed
        
    song_length: int
        number of audio shingles in the song
    
    Returns
    -------
    anno_list: array
        list of pairs of repeats with annotations marked
        
    """

    num_rows = input_mat.shape[0]
    
    # Removes any already present annotation markers
    input_mat[:, 5] = 0
    
    # Find where repeats start
    s_one = input_mat[:,0]  
    s_two = input_mat[:,2]

    # Creates matrix of all repeats
    s_three = np.ones((num_rows,), dtype = int)
    
    up_tri_mat = sps.coo_matrix((s_three, 
                                 (s_one-1, s_two-1)), shape = (song_length, 
                                 song_length)).toarray()
    
    low_tri_mat = up_tri_mat.conj().transpose()
    
    full_mat = up_tri_mat + low_tri_mat
    
    # Stitches info from input_mat into a single row
    song_pattern = __find_song_pattern(full_mat)
    SPmax = max(song_pattern)
    
    # Adds annotation markers to pairs of repeats
    for i in range(1,SPmax+1):
        pinds = np.nonzero(song_pattern == i)     
      
        # One if annotation not already marked, zero if it is
        check_inds = (input_mat[:,5] == 0)
        
        for j in pinds[0]:
            # Finds all starting pairs that contain time step j
            # and DO NOT have an annotation
            mark_inds = (s_one == j+1) + (s_two == j+1)  
            mark_inds = (mark_inds > 0)  
            mark_inds = check_inds * mark_inds
           
            # Adds found annotations to the relevant time steps
            input_mat[:,5] = (input_mat[:,5] + i * mark_inds)
            
            # Removes pairs of repeats with annotations from consideration
            check_inds = check_inds ^ mark_inds
 
    temp_inds = np.argsort(input_mat[:,5])
  
    # Creates list of annotations
    anno_list = input_mat[temp_inds,]
    
    return anno_list


def __find_song_pattern(thresh_diags):
    """
        Stitches information from thresh_diags matrix into a single
        row, song_pattern, that shows the timesteps containing repeats;
        From the full matrix that decodes repeat beginnings (thresh_diags),
        the locations, or beats, where these repeats start are found and
        encoded into the song_pattern array

    Args
    ----
    thresh_diags: np.array
        binary matrix with 1 at the start of each repeat pair (SI,SJ) and 
        0 elsewhere. 
        WARNING: must be symmetric
    
    Returns
    -------
    song_pattern: np.array [shape = (1, song_length)]
        row where each entry represents a time step and the group 
        that time step is a member of
        
    """

    song_length = thresh_diags.shape[0]
    
    # Initialize song pattern base
    pattern_base = np.zeros((1,song_length), dtype = int).flatten()
   
    # Initialize group number
    pattern_num = 1

    col_sum = thresh_diags.sum(axis = 0)
    check_inds = col_sum.nonzero() 
    check_inds = check_inds[0]
    
    # Creates vector of song length
    pattern_mask = np.ones((1, song_length))
    pattern_out = (col_sum == 0)
    pattern_mask = (pattern_mask - pattern_out).astype(int).flatten()
    
    while np.size(check_inds) != 0:
        # Takes first entry in check_inds
        i = check_inds[0] 
        
        # Takes the corresponding row from thresh_diags
        temp_row = thresh_diags[i,:]
        
        # Finds all time steps that i is close to
        inds = temp_row.nonzero()
        
        if np.size(inds) != 0:
            while np.size(inds) != 0:
                # Takes sum of rows corresponding to inds and
                # multiplies the sums against p_mask
                c_mat = np.sum(thresh_diags[inds,:], axis = 1).flatten()
                c_mat = c_mat*pattern_mask
                
                # Finds nonzero entries of c_mat
                c_inds = c_mat.nonzero()
                
                # Gives all elements of c_inds the same grouping 
                # number as i
                pattern_base[c_inds] = pattern_num
               
                # Removes all used elements of c_inds from
                # check_inds and p_mask
                check_inds = np.setdiff1d(check_inds, c_inds)
                pattern_mask[c_inds] = 0
               
                # Resets inds to c_inds with inds removed
                inds = np.setdiff1d(c_inds, inds)
                inds = np.array([inds])
                
            # Updates grouping number to prepare for next group
            pattern_num = pattern_num + 1
            
        # Removes i from check_inds
        check_inds = np.setdiff1d(check_inds, i)
       
    song_pattern = pattern_base
    
    return song_pattern


def reconstruct_full_block(pattern_mat, pattern_key): 
    """
    Creates a record of when pairs of repeated structures occur, from the 
    first beat in the song to the end. This record is a binary matrix with a 
    block of 1's for each repeat encoded in pattern_mat whose length 
    is encoded in pattern_key.
    
    Args
    ----
    pattern_mat: np.array
        binary matrix with 1's where repeats begin 
        and 0's otherwise
     
    pattern_key: np.array
        vector containing the lengths of the repeats 
        encoded in each row of pattern_mat

    Returns
    -------
    pattern_block: np.array
        binary matrix representation for pattern_mat 
        with blocks of 1's equal to the length's 
        prescribed in pattern_key
        
    """

    # Initialize the output
    pattern_block = pattern_mat
    
    # Check size of pattern_mat (in cases where there is only 1 pair of
    # repeated structures)
    if (pattern_mat.ndim == 1): 
        # Convert a 1D array into 2D array 
        pattern_mat = pattern_mat[None, : ]
    
    # Check if pattern_key is in vector row and initialize the length_vec
    if pattern_key.ndim != 1: 
        # Convert pattern_key into a vector row 
        length_vec = pattern_key.flatten()
    else: 
        length_vec = pattern_key
    
    # Find where the repeats start
    results = np.where(pattern_mat == 1)
    
    # Use the repeat length to create pattern_block
    for x,j in zip(range(pattern_mat.shape[0]),(range(0,results[0].size-1,2))):
        pattern_block[x][results[1][j]:results[1][j]+length_vec[x]] = 1
        pattern_block[x][results[1][j+1]:results[1][j+1]+length_vec[x]] = 1
        
    
    return pattern_block
    

def reformat(pattern_mat, pattern_key):
    """
    Transforms a binary array with 1's where repeats start and 0's
    otherwise into an a list of repeated stuctures. This list consists of
    information about the repeats including length, when they occur and when
    they end. 
    
    Every row has a pair of repeated structure. The first two columns are 
    the time steps of when the first repeat of a repeated structure start and 
    end. Similarly, the second two columns are the time steps of when the 
    second repeat of a repeated structure start and end. The fifth column is 
    the length of the repeated structure. 
    
    reformat.py may be helpful when writing example inputs for aligned 
    hiearchies.
    
    Args
    ----
        pattern_mat: np.array 
            binary array with 1's where repeats start and 0's otherwise 
        
        pattern_key: np.array 
            array with the lengths of each repeated structure in pattern_mat
            
    Returns
    -------
        info_mat: np.array 
            array with the time steps of when the pairs of repeated structures 
            start and end organized 

    """

    # Pre-allocate output array with zeros 
    info_mat = np.zeros((pattern_mat.shape[0], 5))
    
    # Retrieve the index values of the repeats in pattern_mat 
    results = np.where(pattern_mat == 1)
    
    for x,j in zip(range(pattern_mat.shape[0]),(range(0,results[0].size-1,2))):
            
            # Assign the time steps of the repeated structures into info_mat
            info_mat[x,0] = results[1][j]+1
            info_mat[x,1] = info_mat[x,0]+pattern_key[x]-1
            info_mat[x,2] = results[1][j+1]+1
            info_mat[x,3] = info_mat[x,2]+pattern_key[x]-1
            info_mat[x,4] = pattern_key[x] 
            
    return info_mat.astype(int)


def get_annotation_lst (key_lst):
    """
    Gets one annotation marker vector, given vector of lengths key_lst.
    
    Args 
    -----
        key_lst: np.array[int]
            Vector of lengths in ascending order
    
    Returns 
    -----
        anno_lst_out: np.array[int] 
            Vector of one possible set of annotation markers for key_lst
            
    """

    # Initialize the temporary variable
    num_rows = np.size(key_lst)
    full_anno_lst = np.zeros(num_rows)

    # Find the first instance of each length and give it 1 as an annotation
    # marker
    unique_keys = np.unique(key_lst,return_index=True)
    full_anno_lst[unique_keys[1]] = 1
        
    # Add remaining annotations to anno list  
    for i in range (0,np.size(full_anno_lst)):
        if full_anno_lst[i] == 0:
           full_anno_lst[i] =  full_anno_lst[i-1]+1
    
    return full_anno_lst.astype(int)


def get_yLabels(width_vec, anno_vec):   
    """
    Generates the labels for a visualization with width_vec and ANNO_VEC.
    
    Args 
    -----
        width_vec: np.array[int]
            Vector of widths for a visualization
            
        anno_vec: np.array[int]
            Vector of annotations for a visualization
    
    Returns 
    -----
        ylabels: np.array[str] 
            Labels for the y-axis of a visualization
        
    """

    # Determine number of rows to label
    num_rows = np.size(width_vec)
    # Make sure the sizes of width_vec and anno_vec are the same
    assert(num_rows == np.size(anno_vec))
    
    # Initialize the array
    ylabels = np.array([0])
    
    # Loop over the array adding labels
    for i in range(0,num_rows):
        label = ('w = '+str(width_vec[i][0].astype(int)) + ', a = '+str(anno_vec[i]))
        ylabels = np.append(ylabels, label )
    
    return ylabels<|MERGE_RESOLUTION|>--- conflicted
+++ resolved
@@ -123,12 +123,6 @@
 
     # Initialize the input and temporary variables
     thresh_temp = thresh_mat
-<<<<<<< HEAD
-    
-    # For removing already found diagonals 
-    Tbw = thresh_bw; 
-=======
->>>>>>> c932acb2
 
     # Interval list for non-overlapping pairs    
     int_all =  np.empty((0,5), int)
@@ -277,14 +271,9 @@
         
                         mint_lst = np.column_stack((i_middle,j_middle,k_middle.T))
                                                 
-<<<<<<< HEAD
-                        # Remove the pairs that fall below the 
-                        # bandwidth threshold 
-                        cut_m = np.argwhere((mint_lst[:,4] > Tbw))
-=======
-                    # Remove the pairs that fall below the bandwidth threshold 
+
+                        # Remove the pairs that fall below the bandwidth threshold 
                         cut_m = np.argwhere((mint_lst[:,4] > thresh_bw))
->>>>>>> c932acb2
                         cut_m = cut_m.T
                         mint_lst = mint_lst[cut_m][0]
                     
@@ -301,15 +290,10 @@
     out_lst = np.vstack((sint_all, eint_all, mint_all))
     all_lst = np.vstack((int_all, out_lst))
     
-<<<<<<< HEAD
     # Sort the output array first by repeat length, then by starts of i and 
     # finally by j
     inds = np.lexsort((all_lst[:,2],all_lst[:,0],all_lst[:,4]))
-    all_lst = np.array(all_lst)[inds]
-=======
-    inds = np.lexsort((all_lst[:,2],all_lst[:,0],all_lst[:,4]))
     all_lst = all_lst[inds]
->>>>>>> c932acb2
     
     return(all_lst.astype(int))
 
