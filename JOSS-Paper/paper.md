--- conflicted
+++ resolved
@@ -28,12 +28,7 @@
 
 # Summary
 
-<<<<<<< HEAD
 Broadly, Music Information Retrieval (MIR) seeks to capture information about music. Content-based methods work directly on the recordings or scores, while other approaches leverage other kinds of data such as metadata, tags, or surveys. Some MIR tasks seek to determine how similar any two pieces of music are, while others seek to label various structural features. The Aligned Hierarchies representation by Kinnaird [@Kinnaird: 2014] is a structure-based representation that can be used to show how similar two pieces of music are. This representation combines the motivation of structure tasks with the goal of similarity tasks. A drawback of Kinnaird’s approach is that the original code was written in MATLAB. 
-=======
-AH is a python package that contributes to the efforts in the MIR community towards increased accessibility and reproducibility. This package is based on Katherine M. Kinnaird?s thesis Aligned Hierarchies for Sequential Data and the accompanying MATLAB code. In Kinnaird's work, over 70 Matlab scripts build the Aligned Hierarchies. Improving upon Kinnaird's work, our package provides further accessibility and opportunity for reproducibility. Now written in python, ah creates aligned-hierarchies of music based data streams through finding and encoding repeated structures. The package is organized into four modules - utilities, search, transform and assemble - that work in tandem to extract and output the aligned hierarchies of music data. The package includes five vignettes that provide full detailed explanation of how each function works with examples and images. An overarching vignette is also provided with an example input of a Mazurka score that walks the user through the process and logic of the package. In addition to the framing and documentation of the package, ah includes unit tests for all functions and are organized by the modules. 
->>>>>>> 27abe283
-
 We introduce `repytah`, a Python package that constructs aligned hierarchies. The `repytah` package provides tools to extract repeated structures in musical data, and offers a comprehensive mechanism to convert music-based data streams to hierarchical structures. The original code was written in MATLAB based upon the PhD research of Katherine M. Kinnaird[@Kinnaird: 2014]. 
 
 
@@ -57,7 +52,7 @@
 
 The Jupyter notebook files were also generated that summarize what these modules consist of, which together serve as a guide through the package. There is a distinct notebook file for each module, as well as an overarching file highlighting the code from start to finish. There are also test files for each module to ensure that the functions work as expected.
 
-# **Acknowledgements**
+# Acknowledgements
 `repytah` was developed as part of Smith College's Summer Undergraduate Research Fellowship (SURF) in 2019, 2020 and 2021, and has been partially funded by Smith College's CFCD funding mechanism. Additionally, as Kinnaird is the Clare Boothe Luce Assistant Professor of Computer Science and Statistical & Data Sciences at Smith College, this work has also been partially supported by Henry Luce Foundation's Clare Boothe Luce Program.
 
 # References
