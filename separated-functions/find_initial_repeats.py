--- conflicted
+++ resolved
@@ -1,171 +1,3 @@
-<<<<<<< HEAD
-# -*- coding: utf-8 -*-
-import numpy as np
-from scipy import signal
-"""
-find_initial_repeats
-
-We're completely recoding it
-
-@author: jorda
-
-Code for find_initial_repeats (lightup_lst_with_thresh_bw in MATLAB)
-up to line 63
-
-This is the updated version recoded by Jordan and Denise. 
-
-Update: this file defined the function as find_all_repeats instead of 
-find_initial_repeats. 
-"""
-
-def find_initial_repeats(thresh_mat, bandwidth_vec, thresh_bw):
-    
-    #bw_len = bandwidth_vec.shape[1]
-    
-    int_all = []
-    sint_all = []
-    eint_all = []
-    mint_all = []
-    
-    for bw in bandwidth_vec:
-        if bw > thresh_bw:
-            # Use convolution mx to find diagonals of length bw
-            id_mat = np.identity(bw)
-            diagonal_mat = signal.convolve2d(thresh_mat, id_mat, 'valid')
-            
-            # Mark where diagonals of length bw start
-            diag_markers = (diagonal_mat == bw)
-            
-            if np.sum(diag_markers) > 0:
-                full_bw = bw
-                # 1) Search outside the overlapping shingles
-                # Search for paired starts
-                upper_tri = np.triu(diag_markers, full_bw)
-                (start_i, start_j) = upper_tri.nonzero()
-                num_nonoverlaps = start_i.shape[0]
-                
-                # Find the matching ends for the prevously found starts
-                match_i = start_i + (full_bw - 1)
-                match_j = start_j + (full_bw - 1)
-                
-                # List pairs of starts with their ends and the widths of the
-                # non-overlapping intervals
-                int_lst = np.column_stack([start_i, match_i, start_j, match_j, full_bw * np.ones(num_nonoverlaps,1)])
-    
-                # Add the new non-overlapping intervals to the full list of
-                # non-overlapping intervals
-                int_all.append(int_lst)
-                
-                # 2) Overlaps: Search only the overlaps in shingles
-                shin_ovrlaps = np.nonzero((np.tril(np.triu(diag_markers), 
-                                                   (full_bw - 1))))
-                start_i_shin = np.array(shin_ovrlaps[0]) # row
-                start_j_shin = np.array(shin_ovrlaps[1]) # column
-                num_ovrlaps = start_i.shape[0]
-                
-                if(num_ovrlaps == 1 and start_i_shin == start_j_shin):
-                    sint_lst = np.column_stack([start_i_shin, (start_i_shin + (full_bw - 1)), start_j_shin, (start_j_shin + (full_bw - 1)), full_bw])
-                    sint_all.append(sint_lst)
-                    
-                elif num_ovrlaps > 0:
-                        # Since you are checking the overlaps you need to 
-                        # cut these intervals into pieces: left, right, and 
-                        # middle. NOTE: the middle interval may NOT exist.
-                        
-                        # Create vector of 1's that is the length of the 
-                        # number of overlapping intervals. This is used a lot. 
-                        ones_no = np.ones(num_ovrlaps,1)
-                        
-                        # 2a) Left Overlap
-                        K = start_j_shin - start_i_shin 
-                        # NOTE: matchJ - matchI will also equal this, since the 
-                        # intervals that are overlapping are the same length. 
-                        # Therefore the "left" non-overlapping section is the 
-                        # same length as the "right" non-overlapping section. 
-                        # It does NOT follow that the "middle" section is 
-                        # equal to either the "left" or "right" piece. It is
-                        # possible, but unlikely.
-                        
-                        sint_lst = np.column_stack([start_i_shin, (start_j_shin - ones_no), start_j_shin, (start_j_shin + K - ones_no), K])
-                        i_s = np.argsort(K)
-                        sint_lst = sint_lst[i_s,]
-                        
-                        # Remove pairs that fall below the bandwidth threshold
-                        cut_s = np.amin((sint_lst[:,4]).nonzero())
-                        sint_lst = sint_lst[cut_s:,]
-                        
-                        # Add new left overlapping intervals to the full list
-                        # of left overlapping intervals
-                        sint_all.append(sint_lst)
-                        
-                        # 2b) Right Overlap
-                        end_i_right = start_i_shin + (full_bw - 1)
-                        end_j_right = start_j_shin + (full_bw - 1)
-                        eint_lst = np.column_stack([(end_i_right + ones_no - K),
-                                                    end_i_right,
-                                                    (end_i_right + ones_no), 
-                                                    end_j_right, K])
-                        ie = np.argsort(K)
-                        eint_lst = eint_lst[ie,]
-                        
-                        # Remove pairs that fall below the bandwidth threshold
-                        cut_e = np.amin((eint_lst[:,4]).nonzero())
-                        eint_lst = eint_lst[cut_e:,]
-                        
-                        # Add the new right overlapping intervals to the full list
-                        # of right overlapping intervals
-                        eint_all.append(eint_lst)
-                        
-                        # 2b) Middle Overlap
-                        mnds = (end_i_right - start_j_shin - K + ones_no) > 0
-                        start_i_mid = (start_j_shin * mnds)
-                        end_i_mid = (end_i_right * (mnds) - K * (mnds))
-                        start_j_mid = (start_j_shin * (mnds) + K * (mnds))
-                        end_j_mid = (end_i_mid * mnds)
-                        km = (end_i_mid * (mnds) - start_j_mid * 
-                              (mnds) - K * (mnds) + ones_no * (mnds))
-                        
-                        if mnds.sum() > 0:
-                            mint_lst = np.column_stack([start_i_mid, end_i_mid,
-                                                        start_j_mid, end_j_mid,
-                                                        km])
-                            im = np.argsort(km)
-                            mint_lst = mint_lst[im,]
-                            
-                            # Add the new middle overlapping intervals to 
-                            # the full list of middle overlapping intervals
-                            mint_all.append(mint_lst)
-                            
-                        # 4) Remove found diagonals of length bw from consideration
-                        sdm = stretch_diags(diag_markers, bw)
-                        thresh_mat = thresh_mat - sdm
-                        
-                if thresh_mat.sum() == 0:
-                        break
-                            
-    # Combine non-overlapping intervals with the left, right, and middle parts
-    # of the overlapping intervals
-    ovrlap_lst = np.concatenate((sint_all, eint_all, mint_all), axis = 0)
-    all_lst = np.concatenate((int_all, ovrlap_lst))
-    all_lst = filter(None, all_lst)
-
-    # Sort the list by bandwidth size
-    I = np.argsort(all_lst[:,4])
-    all_lst = all_lst[I,]                     
-    
-    return all_lst 
-
-                
-    
-    
-                
-                
-            
-            
-    
-=======
-#line 217: 
-#https://stackoverflow.com/questions/2828059/sorting-arrays-in-np-by-column
 import numpy as np
 from scipy import signal
 from utilities import stretch_diags
@@ -356,5 +188,4 @@
     all_lst_in = np.lexsort((all_lst[:,0],all_lst[:,2],all_lst[:,4]))
     all_lst = all_lst[all_lst_in]
     
-    return(all_lst.astype(int))
->>>>>>> a7cb0788
+    return(all_lst.astype(int))